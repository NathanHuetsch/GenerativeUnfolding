import warnings
from dataclasses import dataclass
from typing import Optional
import pickle
import numpy as np
import matplotlib.pyplot as plt
import matplotlib as mpl
from matplotlib.backends.backend_pdf import PdfPages
import torch
from .utils import GetEMD, get_triangle_distance, get_normalisation_weight
from ..processes.observables import Observable
import yaml
from scipy.stats import binned_statistic


@dataclass
class Line:
    y: np.ndarray
    y_err: Optional[np.ndarray] = None
    y_ref: Optional[np.ndarray] = None
    label: Optional[str] = None
    color: Optional[str] = None
    linestyle: str = "solid"
    fill: bool = False
    vline: bool = False


class Plots:
    """
    Implements the plotting pipeline to evaluate the performance of conditional generative
    networks.
    """

    def __init__(
        self,
        observables: list[Observable],
        losses: dict,
        x_hard: torch.Tensor,
        x_reco: torch.Tensor,
        x_gen_single: torch.Tensor,
        x_gen_dist: torch.Tensor,
        bayesian: bool = False,
        show_metrics: bool = True
    ):
        """
        Initializes the plotting pipeline with the data to be plotted.
        Args:
            doc: Documenter object
            observables: List of observables
            losses: Dictionary with loss terms and learning rate as a function of the epoch
            x_test: Data from test dataset
            x_gen_single: Generated data (single point for each test sample)
            x_gen_dist: Generated data (multiple points for subset of test data)
            event_type: Event types for the test dataset
            bayesian: Boolean that indicates if the model is bayesian
        """
        self.observables = observables
        self.losses = losses

        self.obs_hard = []
        self.obs_reco = []
        self.obs_gen_single = []
        self.obs_gen_dist = []
        self.bins = []
        for obs in observables:
            o_hard = obs.compute(x_hard)
            self.obs_hard.append(o_hard.cpu().numpy())

            o_reco = obs.compute(x_reco)
            self.obs_reco.append(o_reco.cpu().numpy())

            o_gen_single = obs.compute(x_gen_single)
            self.obs_gen_single.append(o_gen_single.cpu().numpy())

            o_gen_dist = obs.compute(x_gen_dist)
            self.obs_gen_dist.append(o_gen_dist.cpu().numpy())

            self.bins.append(obs.bins(o_hard).cpu().numpy())

        self.bayesian = bayesian
        self.show_metrics = show_metrics
        if self.show_metrics:
            print(f"    Computing metrics")
            self.compute_metrics()

        plt.rc("font", family="serif", size=16)
        plt.rc("axes", titlesize="medium")
        plt.rc("text.latex", preamble=r"\usepackage{amsmath}")
        plt.rc("text", usetex=True)
        self.colors = [f"C{i}" for i in range(10)]

    def plot_losses(self, file: str):
        """
        Makes plots of the losses (total loss and if bayesian, BCE loss and KL loss
        separately) and learning rate as a function of the epoch.
        Args:
            file: Output file name
        """
        with PdfPages(file) as pp:
            self.plot_single_loss(
                pp,
                "loss",
                (self.losses["train_loss"], self.losses["val_loss"]),
                ("train", "val"),
            )
            if self.bayesian:
                self.plot_single_loss(
                    pp,
                    "INN loss",
                    (self.losses["train_inn_loss"], self.losses["val_inn_loss"]),
                    ("train", "val"),
                )
                self.plot_single_loss(
                    pp,
                    "KL loss",
                    (self.losses["train_kl_loss"], self.losses["val_kl_loss"]),
                    ("train", "val"),
                )
            self.plot_single_loss(
                pp, "learning rate", (self.losses["lr"],), (None,), "log"
            )

    def plot_single_loss(
        self,
        pp: PdfPages,
        ylabel: str,
        curves: tuple[np.ndarray],
        labels: tuple[str],
        yscale: str = "linear",
    ):
        """
        Makes single loss plot.
        Args:
            pp: Multipage PDF object
            ylabel: Y axis label
            curves: List of numpy arrays with the loss curves to be plotted
            labels: Labels of the loss curves
            yscale: Y axis scale, "linear" or "log"
        """
        fig, ax = plt.subplots(figsize=(4, 3.5))
        for i, (curve, label) in enumerate(zip(curves, labels)):
            epochs = np.arange(6, len(curve) + 6)
            ax.plot(epochs[5:], curve[5:], label=label)
        ax.set_xlabel("epoch")
        ax.set_ylabel(ylabel)
        ax.set_yscale(yscale)
        if any(label is not None for label in labels):
            ax.legend(loc="center right", frameon=False)
        plt.savefig(pp, format="pdf", bbox_inches="tight")
        plt.close()

    def plot_observables(self, file: str, pickle_file: Optional[str] = None):
        """
        Makes histograms of truth and generated distributions for all observables.
        Args:
            file: Output file name
        """
        pickle_data = []
        with PdfPages(file) as pp:
            for obs, bins, data_hard, data_reco, data_gen in zip(
                self.observables, self.bins, self.obs_hard, self.obs_reco, self.obs_gen_single
            ):
                y_hard, y_hard_err = self.compute_hist_data(bins, data_hard, bayesian=False)
                y_reco, y_reco_err = self.compute_hist_data(bins, data_reco, bayesian=False)
                y_gen, y_gen_err = self.compute_hist_data(bins, data_gen, bayesian=self.bayesian)
                lines = [
                    Line(
                        y=y_reco,
                        y_err=y_reco_err,
                        label="Reco",
                        color=self.colors[2],
                    ),
                    Line(
                        y=y_hard,
                        y_err=y_hard_err,
                        label="Hard",
                        color=self.colors[0],
                    ),
                    Line(
                        y=y_gen,
                        y_err=y_gen_err,
                        y_ref=y_hard,
                        label="Unfold",
                        color=self.colors[1],
                    ),
                ]
                self.hist_plot(pp, lines, bins, obs, show_metrics=self.show_metrics)
                if pickle_file is not None:
                    pickle_data.append({"lines": lines, "bins": bins, "obs": obs})

        if pickle_file is not None:
            with open(pickle_file, "wb") as f:
                pickle.dump(pickle_data, f)

    def plot_calibration(self, file: str):
        """
        Makes calibration plots for all observables.

        Args:
            file: Output file name
        """

        with PdfPages(file) as pp:
            for obs, data_true, data_gen in zip(
                self.observables, self.obs_hard, self.obs_gen_dist
            ):
                data_true = data_true[None, ...]
                if not self.bayesian:
                    data_gen = data_gen[None, ...]
                #TODO: the commented out changes break non-bayesian calibration plots. please check
                data_true = data_true[:, : data_gen.shape[1]]
                #data_true = data_true[:, : data_gen.shape[-1]]
                calibration_x = np.linspace(0, 1, 101)
                for i, (data_true_elem, data_gen_elem) in enumerate(
                    zip(data_true, data_gen)
                ):
                    #quantiles = np.mean(data_gen_elem < data_true_elem[None, :], axis=0)
                    quantiles = np.mean(data_gen_elem < data_true_elem[:, None], axis=1)
                    calibration_y = np.mean(
                        quantiles[:, None] < calibration_x[None, :], axis=0
                    )
                    plt.plot(
                        calibration_x,
                        calibration_y,
                        color=self.colors[0],
                        alpha=0.3 if self.bayesian else 1,
                    )

                plt.plot([0, 1], [0, 1], color="k", linestyle=":")
                plt.xlabel(f"quantile ${{{obs.tex_label}}}$")
                plt.ylabel("fraction of events")
                plt.savefig(pp, bbox_inches="tight", format="pdf", pad_inches=0.05)
                plt.close()

    def plot_pulls(self, file: str):
        """
        Plots pulls for all observables.
        Args:
            file: Output file name
        """

        bins = np.linspace(-5, 5, 40)
        with PdfPages(file) as pp:
            for obs, data_true, data_gen in zip(
                self.observables, self.obs_hard, self.obs_gen_dist
            ):
                data_true = data_true[: data_gen.shape[-2]]
                gen_mean = np.mean(data_gen, axis=-1)
                gen_std = np.std(data_gen, axis=-1)
                pull = (gen_mean - data_true) / gen_std
                y, y_err = self.compute_hist_data(bins, pull)
                lines = [
                    Line(
                        y=y,
                        y_err=y_err,
                        label="Pull",
                        color=self.colors[0],
                    ),
                ]
                self.hist_plot(pp, lines, bins, obs, show_ratios=False)

    def plot_single_events(self, file: str):
        """
        Plots single event distributions for all observables.
        Args:
            file: Output file name
        """

        with PdfPages(file) as pp:
            for obs, bins, data_true, data_gen in zip(
                self.observables, self.bins, self.obs_hard, self.obs_gen_dist
            ):
                for i in range(5):
                    x_true = data_gen
                    #TODO: the commented out changes break non-bayesian single event plots. please check
                    #y_gen, y_gen_err = self.compute_hist_data(bins, data_gen[..., :, i])
                    y_gen, y_gen_err = self.compute_hist_data(bins, data_gen[..., i, :])
                    lines = [
                        Line(
                            y=data_true[i],
                            label="Truth",
                            color=self.colors[0],
                            vline=True,
                        ),
                        Line(
                            y=y_gen,
                            y_ref=None,
                            label="Gen",
                            color=self.colors[1],
                        ),
                    ]
                    self.hist_plot(
                        pp, lines, bins, obs, title=f"Event {i}", show_ratios=False
                    )

    def compute_hist_data(self, bins: np.ndarray, data: np.ndarray, bayesian=False, weights=None):
        if bayesian:
            hists = np.stack(
                [np.histogram(d, bins=bins, density=True, weights=weights)[0] for d in data], axis=0
            )
            y = hists[0]
            y_err = np.std(hists, axis=0)
        else:
            y, _ = np.histogram(data, bins=bins, density=False, weights=weights)
            y_err = np.sqrt(y)
        return y, y_err

    def hist_plot(
        self,
        pdf: PdfPages,
        lines: list[Line],
        bins: np.ndarray,
        observable: Observable,
        show_ratios: bool = True,
        title: Optional[str] = None,
        no_scale: bool = False,
        yscale: Optional[str] = None,
        show_metrics: bool = False
    ):
        """
        Makes a single histogram plot, used for the observable histograms and clustering
        histograms.
        Args:
            pdf: Multipage PDF object
            lines: List of line objects describing the histograms
            bins: Numpy array with the bin boundaries
            show_ratios: If True, show a panel with ratios
        """
        with warnings.catch_warnings():
            warnings.simplefilter("ignore", RuntimeWarning)

            n_panels = 1 + int(show_ratios) + int(show_metrics)
            fig, axs = plt.subplots(
                n_panels,
                1,
                sharex=True,
                figsize=(6, 4.5),
                gridspec_kw={"height_ratios": (12, 3, 1)[:n_panels], "hspace": 0.00},
            )
            if n_panels == 1:
                axs = [axs]

            for line in lines:
                if line.vline:
                    axs[0].axvline(line.y, label=line.label, color=line.color)
                    continue
                integral = np.sum((bins[1:] - bins[:-1]) * line.y)
                scale = 1 / integral if integral != 0.0 else 1.0
                if line.y_ref is not None:
                    ref_integral = np.sum((bins[1:] - bins[:-1]) * line.y_ref)
                    ref_scale = 1 / ref_integral if ref_integral != 0.0 else 1.0
                if no_scale:
                    scale = 1.
                    ref_scale = 1.

                self.hist_line(
                    axs[0],
                    bins,
                    line.y * scale,
                    line.y_err * scale if line.y_err is not None else None,
                    label=line.label,
                    color=line.color,
                    fill=line.fill,
                    linestyle=line.linestyle
                )

                if line.y_ref is not None:
                    ratio = (line.y * scale) / (line.y_ref * ref_scale)
                    ratio_isnan = np.isnan(ratio)
                    if line.y_err is not None:
                        if len(line.y_err.shape) == 2:
                            ratio_err = (line.y_err * scale) / (line.y_ref * ref_scale)
                            ratio_err[:, ratio_isnan] = 0.0
                        else:
                            ratio_err = np.sqrt((line.y_err / line.y) ** 2)
                            ratio_err[ratio_isnan] = 0.0
                    else:
                        ratio_err = None
                    ratio[ratio_isnan] = 1.0
                    self.hist_line(
                        axs[1], bins, ratio, ratio_err, label=None, color=line.color
                    )

            axs[0].legend(frameon=False)
            axs[0].set_ylabel("normalized")
            axs[0].set_yscale(observable.yscale if yscale is None else yscale)
            if title is not None:
                self.corner_text(axs[0], title, "left", "top")

            if show_ratios:
                axs[1].set_ylabel(r"$\frac{\mathrm{Model}}{\mathrm{Truth}}$")
                axs[1].set_yticks([0.9, 1, 1.1])
                axs[1].set_ylim([0.85, 1.15])
                axs[1].axhline(y=1, c="black", ls="--", lw=0.7)
                axs[1].axhline(y=1.1, c="black", ls="dotted", lw=0.5)
                axs[1].axhline(y=0.9, c="black", ls="dotted", lw=0.5)

            if show_metrics:
                axs[-1].text(bins[0], 0.2, f"10*EMD: {observable.emd_mean} $\pm$ {observable.emd_std}"
                                           f"    ;    1e3*TriDist: {observable.triangle_mean} $\pm$ "
                                           f"{observable.triangle_std}", fontsize=13)
                axs[-1].set_yticks([])
            unit = "" if observable.unit is None else f" [{observable.unit}]"
            axs[-1].set_xlabel(f"${{{observable.tex_label}}}${unit}")
            axs[-1].set_xscale(observable.xscale)
            axs[-1].set_xlim(bins[0], bins[-1])
            plt.savefig(pdf, format="pdf", bbox_inches="tight")
            plt.close()

    def hist_line(
        self,
        ax: mpl.axes.Axes,
        bins: np.ndarray,
        y: np.ndarray,
        y_err: np.ndarray,
        label: str,
        color: str,
        linestyle: str = "solid",
        fill: bool = False,
    ):
        """
        Plot a stepped line for a histogram, optionally with error bars.
        Args:
            ax: Matplotlib Axes
            bins: Numpy array with bin boundaries
            y: Y values for the bins
            y_err: Y errors for the bins
            label: Label of the line
            color: Color of the line
            linestyle: line style
            fill: Filled histogram
        """

        dup_last = lambda a: np.append(a, a[-1])

        if fill:
            ax.fill_between(
                bins, dup_last(y), label=label, facecolor=color, step="post", alpha=0.2
            )
        else:
            ax.step(
                bins,
                dup_last(y),
                label=label,
                color=color,
                linewidth=1.0,
                where="post",
                ls=linestyle,
            )
        if y_err is not None:
            if len(y_err.shape) == 2:
                y_low = y_err[0]
                y_high = y_err[1]
            else:
                y_low = y - y_err
                y_high = y + y_err

            ax.step(
                bins,
                dup_last(y_high),
                color=color,
                alpha=0.5,
                linewidth=0.5,
                where="post",
            )
            ax.step(
                bins,
                dup_last(y_low),
                color=color,
                alpha=0.5,
                linewidth=0.5,
                where="post",
            )
            ax.fill_between(
                bins,
                dup_last(y_low),
                dup_last(y_high),
                facecolor=color,
                alpha=0.3,
                step="post",
            )

    def corner_text(
        self, ax: mpl.axes.Axes, text: str, horizontal_pos: str, vertical_pos: str
    ):
        ax.text(
            x=0.95 if horizontal_pos == "right" else 0.05,
            y=0.95 if vertical_pos == "top" else 0.05,
            s=text,
            horizontalalignment=horizontal_pos,
            verticalalignment=vertical_pos,
            transform=ax.transAxes,
        )
        # Dummy line for automatic legend placement
        plt.plot(
            0.8 if horizontal_pos == "right" else 0.2,
            0.8 if vertical_pos == "top" else 0.2,
            transform=ax.transAxes,
            color="none",
        )

    def plot_migration(self, file: str, gt_hard=False):
        if gt_hard:
            obs_hard = self.obs_hard
            name_hard = "Hard"
        else:
            obs_hard = self.obs_gen_single
            name_hard = "Unfold"
        cmap = plt.get_cmap('viridis')
        cmap.set_bad("white")
        with PdfPages(file) as pp:
            for obs, bins, data_reco, data_hard in zip(
                self.observables, self.bins, self.obs_reco, obs_hard
                    ):
                if self.bayesian and not gt_hard:
                    plt.hist2d(data_reco, data_hard[0], density=True, bins=bins, rasterized=True, cmap=cmap, norm=mpl.colors.LogNorm())
                else:
                    plt.hist2d(data_reco, data_hard, density=True, bins=bins, rasterized=True, cmap=cmap,
                               norm=mpl.colors.LogNorm())
                unit = "" if obs.unit is None else f" [{obs.unit}]"
                plt.title(f"${{{obs.tex_label}}}${unit}")
                plt.xlabel("Reco")
                plt.ylabel(name_hard)
                plt.xlim(bins[0], bins[-1])
                plt.ylim(bins[0], bins[-1])
                plt.colorbar()
                plt.savefig(pp, format="pdf", bbox_inches="tight")
                plt.close()

    def plot_migration2(self, file: str, gt_hard=False):
        if gt_hard:
            obs_hard = self.obs_hard
            name_hard = "Hard"
        else:
            obs_hard = self.obs_gen_single
            name_hard = "Unfold"
        cmap = plt.get_cmap('viridis')
        cmap.set_bad("white")
        with PdfPages(file) as pp:
            for obs, bins, data_reco, data_hard in zip(
                self.observables, self.bins, self.obs_reco, obs_hard
                    ):
                cmap = plt.get_cmap('viridis')
                cmap.set_bad("white")
                if self.bayesian and not gt_hard:
                    h, x, y = np.histogram2d(data_hard[0], data_reco, bins=(bins, bins))
                else:
                    h, x, y = np.histogram2d(data_hard, data_reco, bins=(bins, bins))
                h = np.ma.divide(h, np.sum(h, -1, keepdims=True)).filled(0)
                h[h == 0] = np.nan
                plt.pcolormesh(bins, bins, h, cmap=cmap)
                plt.colorbar()

                unit = "" if obs.unit is None else f" [{obs.unit}]"
                plt.title(f"${{{obs.tex_label}}}${unit}")
                plt.xlim(bins[0], bins[-1])
                plt.ylim(bins[0], bins[-1])
                plt.xlabel("Reco")
                plt.ylabel(name_hard)

                plt.savefig(pp, format="pdf", bbox_inches="tight")
                plt.close()

    def compute_metrics(self):
        for i, obs in enumerate(self.observables):
            x_gen = self.obs_gen_single[i]
            x_true = self.obs_hard[i]
            bins = self.bins[i]
            if not self.bayesian:
                emd_mean, emd_std = GetEMD(x_true, x_gen, nboot=10)
                triangle_dist_mean, triangle_dist_std = get_triangle_distance(x_true, x_gen, bins, nboot=10)
            else:
                emd = []
                triangle_dist = []
                for sample in x_gen:
                    emd_sample, _ = GetEMD(x_true, sample, nboot=1)
                    triangle_dist_sample, _ = get_triangle_distance(x_true, sample, bins, nboot=1)
                    emd.append(emd_sample)
                    triangle_dist.append(triangle_dist_sample)
                emd_mean = emd[0]
                triangle_dist_mean = triangle_dist[0]
                emd_std = np.array(emd).std()
<<<<<<< HEAD
                print(emd_mean, emd_std)
                triangle_dist_mean = np.array(triangle_dist).mean()
=======
>>>>>>> 00a85573
                triangle_dist_std = np.array(triangle_dist).std()
            obs.emd_mean = round(emd_mean, 4)
            obs.emd_std = round(emd_std, 5)
            obs.triangle_mean = round(triangle_dist_mean, 4)
            obs.triangle_std = round(triangle_dist_std, 5)


class OmnifoldPlots(Plots):
    def __init__(
        self,
        observables: list[Observable],
        losses: dict,
        x_hard: torch.Tensor,
        x_reco: torch.Tensor,
        labels: torch.Tensor,
        predictions: torch.Tensor,
        bayesian: bool = False,
        show_metrics: bool = True
    ):
        """
        Initializes the plotting pipeline with the data to be plotted.
        Args:
            doc: Documenter object
            observables: List of observables
            losses: Dictionary with loss terms and learning rate as a function of the epoch
            x_hard: Hard level data
            x_reco: Reco level data
            labels: True labels
            predictions: Predicted labels
        """
        self.observables = observables
        self.losses = losses
        self.labels = labels.cpu().bool().numpy()
        self.predictions = predictions.cpu().numpy()
        self.weights = np.clip((1. - self.predictions)/self.predictions, 0, 10).squeeze()

        self.obs_hard = []
        self.obs_reco = []
        self.bins = []
        for obs in observables:
            o_hard = obs.compute(x_hard)
            o_reco = obs.compute(x_reco)
            self.obs_hard.append(o_hard.cpu().numpy())
            self.obs_reco.append(o_reco.cpu().numpy())
            self.bins.append(obs.bins(o_hard).cpu().numpy())

        self.bayesian = bayesian
        self.show_metrics = show_metrics
        if self.show_metrics:
            print(f"    Computing metrics")
            self.compute_metrics()

        plt.rc("font", family="serif", size=16)
        plt.rc("axes", titlesize="medium")
        plt.rc("text.latex", preamble=r"\usepackage{amsmath}")
        plt.rc("text", usetex=True)
        self.colors = [f"C{i}" for i in range(10)]

    def compute_hist_data(self, bins: np.ndarray, data: np.ndarray, bayesian=False, weights=None):
        if bayesian:
            hists = np.stack(
                [np.histogram(data, bins=bins, density=True, weights=weight_sample)[0] for weight_sample in weights], axis=0
            )
            #y = np.median(hists, axis=0)
            y = hists[0]
            #y_err = np.stack(
            #    (np.quantile(hists, 0.159, axis=0), np.quantile(hists, 0.841, axis=0)),
            #    axis=0,
            #)
            y_err = np.std(hists, axis=0)
        else:
            y, _ = np.histogram(data, bins=bins, density=False, weights=weights)
            y_err = np.sqrt(y)
        return y, y_err

    def plot_classes(self, file: str):
        """
        Makes plots of truth and predicted classes for all observables.
        Args:
            file: Output file name
        """

        with PdfPages(file) as pp:
            for obs, bins, data in zip(self.observables, self.bins, self.obs_reco):
                binned_classes_test, _, _ = binned_statistic(data, self.labels.T, bins=bins)
                if self.bayesian:
                    binned_classes_predict, _, _ = binned_statistic(data, self.predictions[0].T, bins=bins)
                else:
                    binned_classes_predict, _, _ = binned_statistic(data, self.predictions.T, bins=bins)
                bin_totals, _ = np.histogram(data, bins=bins)
                y_true = np.stack(binned_classes_test, axis=1)
                y_predict = np.stack(binned_classes_predict, axis=1)
                y_true_err = np.sqrt(y_true * (1 - y_true) / bin_totals[:, None])

                lines = []
                for i in range(y_true.shape[-1]):
                    lines.append(Line(
                        y=y_true[:,i],
                        y_err=y_true_err[:,i],
                        color=self.colors[i],
                        linestyle="dashed",
                    ))
                    lines.append(Line(
                        y=y_predict[:,i],
                        y_ref=y_true[:,i],
                        label=f"{i} extra" if y_true.shape[-1] > 1 else "acceptance",
                        color=self.colors[i],
                    ))
                self.hist_plot(pp, lines, bins, obs, no_scale=True, yscale="linear")

    def plot_reco(self, file: str):
        """
        Makes plots of truth and predicted classes for all observables.
        Args:
            file: Output file name
        """

        with PdfPages(file) as pp:
            for obs, bins, data in zip(self.observables, self.bins, self.obs_reco):

                data_pythia = data[self.labels.squeeze()]
                data_herwig = data[~self.labels.squeeze()]
                weights_pythia = self.weights[..., self.labels.squeeze()]

                y_pythia, y_pythia_err = self.compute_hist_data(bins, data_pythia, bayesian=False)
                y_herwig, y_herwig_err = self.compute_hist_data(bins, data_herwig, bayesian=False)
                y_reweight, y_reweight_err = self.compute_hist_data(bins, data_pythia, bayesian=self.bayesian, weights=weights_pythia)

                lines = [
                    Line(
                        y=y_pythia,
                        y_err=y_pythia_err,
                        label="Pythia Reco",
                        color=self.colors[2],
                    ),
                    Line(
                        y=y_herwig,
                        y_err=y_herwig_err,
                        label="Herwig Reco",
                        color=self.colors[0],
                    ),
                    Line(
                        y=y_reweight,
                        y_err=y_reweight_err,
                        y_ref=y_herwig,
                        label="Pyth. Rew.",
                        color=self.colors[1],
                    ),
                ]
                self.hist_plot(pp, lines, bins, obs, show_metrics=False)

    def plot_hard(self, file: str):
        """
        Makes plots of truth and predicted classes for all observables.
        Args:
            file: Output file name
        """

        with PdfPages(file) as pp:
            for obs, bins, data in zip(self.observables, self.bins, self.obs_hard):
                data_pythia = data[self.labels.squeeze()]
                data_herwig = data[~self.labels.squeeze()]
                weights_pythia = self.weights[..., self.labels.squeeze()]

                y_pythia, y_pythia_err = self.compute_hist_data(bins, data_pythia, bayesian=False)
                y_herwig, y_herwig_err = self.compute_hist_data(bins, data_herwig, bayesian=False)
                y_reweight, y_reweight_err = self.compute_hist_data(bins, data_pythia, bayesian=self.bayesian,
                                                                    weights=weights_pythia)

                lines = [
                    Line(
                        y=y_pythia,
                        y_err=y_pythia_err,
                        label="Pythia Hard",
                        color=self.colors[2],
                    ),
                    Line(
                        y=y_herwig,
                        y_err=y_herwig_err,
                        label="Herwig Hard",
                        color=self.colors[0],
                    ),
                    Line(
                        y=y_reweight,
                        y_err=y_reweight_err,
                        y_ref=y_herwig,
                        label="Pyth. Rew.",
                        color=self.colors[1],
                    ),
                ]
                self.hist_plot(pp, lines, bins, obs, show_metrics=False)

    def plot_observables(self, file: str, pickle_file: Optional[str] = None):
        """
        Makes histograms of truth and generated distributions for all observables.
        Args:
            file: Output file name
        """
        pickle_data = []
        with PdfPages(file) as pp:
            for obs, bins, data_hard, data_reco in zip(
            self.observables, self.bins, self.obs_hard, self.obs_reco):

                data_reco = data_reco[~self.labels.squeeze()]
                data_hard_herwig = data_hard[~self.labels.squeeze()]
                data_hard_pythia = data_hard[self.labels.squeeze()]
                weights = self.weights[..., self.labels.squeeze()]

                y_hard, y_hard_err = self.compute_hist_data(bins, data_hard_herwig, bayesian=False)
                y_reco, y_reco_err = self.compute_hist_data(bins, data_reco, bayesian=False)
                y_gen, y_gen_err = self.compute_hist_data(bins, data_hard_pythia, bayesian=self.bayesian, weights=weights)
                lines = [
                    Line(
                        y=y_reco,
                        y_err=y_reco_err,
                        label="Reco",
                        color=self.colors[2],
                    ),
                    Line(
                        y=y_hard,
                        y_err=y_hard_err,
                        label="Hard",
                        color=self.colors[0],
                    ),
                    Line(
                        y=y_gen,
                        y_err=y_gen_err,
                        y_ref=y_hard,
                        label="Unfold",
                        color=self.colors[1],
                    ),
                ]
                self.hist_plot(pp, lines, bins, obs, show_metrics=self.show_metrics)
                if pickle_file is not None:
                    pickle_data.append({"lines": lines, "bins": bins, "obs": obs})

        if pickle_file is not None:
            with open(pickle_file, "wb") as f:
                pickle.dump(pickle_data, f)

    def compute_metrics(self):
        for obs, bins, data_hard, data_reco in zip(
                self.observables, self.bins, self.obs_hard, self.obs_reco):

            data_hard_herwig = data_hard[~self.labels.squeeze()]
            data_hard_pythia = data_hard[self.labels.squeeze()]
            weights = self.weights[..., self.labels.squeeze()]

            if not self.bayesian:
                emd_mean, emd_std = GetEMD(data_hard_herwig, data_hard_pythia, nboot=10, weights_arr=weights)
                triangle_dist_mean, triangle_dist_std = get_triangle_distance(data_hard_herwig, data_hard_pythia, bins, nboot=10, weights=weights)
            else:
                emd = []
                triangle_dist = []
                for weight_sample in weights:
                    emd_sample, _ = GetEMD(data_hard_herwig, data_hard_pythia, nboot=1, weights_arr=weight_sample)
                    triangle_dist_sample, _ = get_triangle_distance(data_hard_herwig, data_hard_pythia, bins, nboot=1, weights=weight_sample)
                    emd.append(emd_sample)
                    triangle_dist.append(triangle_dist_sample)
                emd_mean = np.array(emd).mean()
                emd_std = np.array(emd).std()
                triangle_dist_mean = np.array(triangle_dist).mean()
                triangle_dist_std = np.array(triangle_dist).std()

            obs.emd_mean = round(emd_mean, 4)
            obs.emd_std = round(emd_std, 5)
            obs.triangle_mean = round(triangle_dist_mean, 4)
            obs.triangle_std = round(triangle_dist_std, 5)<|MERGE_RESOLUTION|>--- conflicted
+++ resolved
@@ -580,11 +580,6 @@
                 emd_mean = emd[0]
                 triangle_dist_mean = triangle_dist[0]
                 emd_std = np.array(emd).std()
-<<<<<<< HEAD
-                print(emd_mean, emd_std)
-                triangle_dist_mean = np.array(triangle_dist).mean()
-=======
->>>>>>> 00a85573
                 triangle_dist_std = np.array(triangle_dist).std()
             obs.emd_mean = round(emd_mean, 4)
             obs.emd_std = round(emd_std, 5)
