--- conflicted
+++ resolved
@@ -1,10 +1,5 @@
-<<<<<<< HEAD
-run_name: test #permute_False-8_blocks-4_layers-20_wide-6_bins-uniform_latent-cosine_annealing-40_epochs
-run_folder: INN/RQS
-=======
 run_name: test
 run_folder: INN/rqs
->>>>>>> 00a85573
 
 method: GenerativeUnfolding
 
@@ -18,21 +13,6 @@
 
 # Preprocessing
 hard_preprocessing:
-<<<<<<< HEAD
-  type:
-  unit_hypercube: False
-  sigmoid_norm: True
-  args:
-    pt_conserved: True
-reco_preprocessing:
-  type:
-  unit_hypercube: False
-  sigmoid_norm: True
-
-# Training
-lr: 1.e-3
-max_lr: 5.e-4
-=======
   # add uniform noise [-0.5, 0.5] to these channels
   uniform_noise_channels: [2]
 reco_preprocessing:
@@ -41,16 +21,11 @@
 # Training
 lr: 1.e-3
 max_lr: 3.e-4
->>>>>>> 00a85573
 batch_size: 128
 lr_scheduler: cosine_annealing
 weight_decay: 0.
 betas: [0.9, 0.999]
-<<<<<<< HEAD
-epochs: 2
-=======
 epochs: 30
->>>>>>> 00a85573
 
 # Architecture
 model: INN
@@ -60,25 +35,13 @@
 latent_space: gaussian
 uniform_bounds: [0., 1.]
 
-<<<<<<< HEAD
-n_blocks: 8
-internal_size: 20
-layers_per_block: 4
-=======
 n_blocks: 10
 internal_size: 16
 layers_per_block: 3
->>>>>>> 00a85573
 coupling_type: rational_quadratic
 permute_soft: False
 num_bins: 6
 dropout: 0.0
 
-<<<<<<< HEAD
-evaluate_train: True
-evaluate_analysis: True
-evaluate_best: True
-=======
 evaluate_train: False
-evaluate_analysis: True
->>>>>>> 00a85573
+evaluate_analysis: True