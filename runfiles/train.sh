--- conflicted
+++ resolved
@@ -8,9 +8,5 @@
 source GenUnfold/bin/activate
 cd GenerativeUnfolding
 
-<<<<<<< HEAD
-src train params/inn.yaml $1
-=======
 #src train $1
-src train params/inn.yaml
->>>>>>> 0cfcc77c
+src train params/inn.yaml