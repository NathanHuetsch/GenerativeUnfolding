import numpy as np
from scipy.stats import wasserstein_distance


# adapted from https://github.com/ViniciusMikuni/SBUnfold
def GetEMD(ref, array, weights_arr=None, nboot=100):
    if weights_arr is None:
        weights_arr = np.ones(len(ref))
    ds = []
<<<<<<< HEAD
    if nboot > 0:
        for _ in range(nboot):
            # ref_boot = np.random.choice(ref,ref.shape[0])
=======
    if nboot > 1:
        for _ in range(nboot):
>>>>>>> 1d20ecc4
            arr_idx = np.random.choice(range(array.shape[0]), array.shape[0])
            array_boot = array[arr_idx]
            w_boot = weights_arr[arr_idx]
            ds.append(10*wasserstein_distance(ref, array_boot, v_weights=w_boot))
<<<<<<< HEAD
            #ds.append(10*wasserstein_distance(ref, array, v_weights=w_boot))
        return np.mean(ds), np.std(ds)
    else: # no bootstrapping
        EMD = 10*wasserstein_distance(ref, array, v_weights=weights_arr)
        return EMD
=======
    else:
        ds.append(10 * wasserstein_distance(ref, array, v_weights=weights_arr))
    return np.mean(ds), np.std(ds)
>>>>>>> 1d20ecc4


# adapted from https://github.com/ViniciusMikuni/SBUnfold
def get_triangle_distance(true, predicted, bins, weights=None, nboot=100):
    x, _ = np.histogram(true, bins=bins, density=True)
    ds = []
<<<<<<< HEAD
    if nboot > 0:
        for _ in range(nboot):
            arr_idx = np.random.choice(range(predicted.shape[0]), predicted.shape[0])
            predicted_boot = predicted[arr_idx]
            y, _ = np.histogram(predicted, bins=bins, density=True, weights=weights)
            dist = 0
            w = bins[1:] - bins[:-1]
            for ib in range(len(x)):
                dist+=0.5*w[ib]*(x[ib] - y[ib])**2/(x[ib] + y[ib]) if x[ib] + y[ib] >0 else 0.0
            ds.append(dist*1e3)
        return np.mean(ds), np.std(ds)
=======
    if nboot > 1:
        for _ in range(nboot):
            arr_idx = np.random.choice(range(predicted.shape[0]), predicted.shape[0])
            predicted_boot = predicted[arr_idx]
            y, _ = np.histogram(predicted_boot, bins=bins, density=True, weights=weights)
            dist = 0
            w = bins[1:] - bins[:-1]
            for ib in range(len(x)):
                dist += 0.5*w[ib]*(x[ib] - y[ib])**2/(x[ib] + y[ib]) if x[ib] + y[ib] >0 else 0.0
            ds.append(dist*1e3)
>>>>>>> 1d20ecc4
    else:
        y, _ = np.histogram(predicted, bins=bins, density=True, weights=weights)
        dist = 0
        w = bins[1:] - bins[:-1]
        for ib in range(len(x)):
<<<<<<< HEAD
            dist+=0.5*w[ib]*(x[ib] - y[ib])**2/(x[ib] + y[ib]) if x[ib] + y[ib] >0 else 0.0
        return dist*1e3
=======
            dist += 0.5 * w[ib] * (x[ib] - y[ib]) ** 2 / (x[ib] + y[ib]) if x[ib] + y[ib] > 0 else 0.0
        ds.append(dist * 1e3)
    return np.mean(ds), np.std(ds)
>>>>>>> 1d20ecc4


# taken from https://github.com/ViniciusMikuni/SBUnfold
def get_normalisation_weight(len_current_samples, len_of_longest_samples):
    return np.ones(len_current_samples) * (len_of_longest_samples / len_current_samples)<|MERGE_RESOLUTION|>--- conflicted
+++ resolved
@@ -7,36 +7,26 @@
     if weights_arr is None:
         weights_arr = np.ones(len(ref))
     ds = []
-<<<<<<< HEAD
+
     if nboot > 0:
         for _ in range(nboot):
             # ref_boot = np.random.choice(ref,ref.shape[0])
-=======
-    if nboot > 1:
-        for _ in range(nboot):
->>>>>>> 1d20ecc4
             arr_idx = np.random.choice(range(array.shape[0]), array.shape[0])
             array_boot = array[arr_idx]
             w_boot = weights_arr[arr_idx]
             ds.append(10*wasserstein_distance(ref, array_boot, v_weights=w_boot))
-<<<<<<< HEAD
             #ds.append(10*wasserstein_distance(ref, array, v_weights=w_boot))
         return np.mean(ds), np.std(ds)
     else: # no bootstrapping
         EMD = 10*wasserstein_distance(ref, array, v_weights=weights_arr)
         return EMD
-=======
-    else:
-        ds.append(10 * wasserstein_distance(ref, array, v_weights=weights_arr))
-    return np.mean(ds), np.std(ds)
->>>>>>> 1d20ecc4
 
 
 # adapted from https://github.com/ViniciusMikuni/SBUnfold
 def get_triangle_distance(true, predicted, bins, weights=None, nboot=100):
     x, _ = np.histogram(true, bins=bins, density=True)
     ds = []
-<<<<<<< HEAD
+
     if nboot > 0:
         for _ in range(nboot):
             arr_idx = np.random.choice(range(predicted.shape[0]), predicted.shape[0])
@@ -48,31 +38,13 @@
                 dist+=0.5*w[ib]*(x[ib] - y[ib])**2/(x[ib] + y[ib]) if x[ib] + y[ib] >0 else 0.0
             ds.append(dist*1e3)
         return np.mean(ds), np.std(ds)
-=======
-    if nboot > 1:
-        for _ in range(nboot):
-            arr_idx = np.random.choice(range(predicted.shape[0]), predicted.shape[0])
-            predicted_boot = predicted[arr_idx]
-            y, _ = np.histogram(predicted_boot, bins=bins, density=True, weights=weights)
-            dist = 0
-            w = bins[1:] - bins[:-1]
-            for ib in range(len(x)):
-                dist += 0.5*w[ib]*(x[ib] - y[ib])**2/(x[ib] + y[ib]) if x[ib] + y[ib] >0 else 0.0
-            ds.append(dist*1e3)
->>>>>>> 1d20ecc4
     else:
         y, _ = np.histogram(predicted, bins=bins, density=True, weights=weights)
         dist = 0
         w = bins[1:] - bins[:-1]
         for ib in range(len(x)):
-<<<<<<< HEAD
             dist+=0.5*w[ib]*(x[ib] - y[ib])**2/(x[ib] + y[ib]) if x[ib] + y[ib] >0 else 0.0
         return dist*1e3
-=======
-            dist += 0.5 * w[ib] * (x[ib] - y[ib]) ** 2 / (x[ib] + y[ib]) if x[ib] + y[ib] > 0 else 0.0
-        ds.append(dist * 1e3)
-    return np.mean(ds), np.std(ds)
->>>>>>> 1d20ecc4
 
 
 # taken from https://github.com/ViniciusMikuni/SBUnfold
