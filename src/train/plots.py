import warnings
from dataclasses import dataclass
from typing import Optional
import pickle
import numpy as np
import matplotlib.pyplot as plt
import matplotlib as mpl
from matplotlib.backends.backend_pdf import PdfPages
import torch
from .utils import GetEMD, get_triangle_distance, get_normalisation_weight
from ..processes.observables import Observable
import yaml
from scipy.stats import binned_statistic


@dataclass
class Line:
    y: np.ndarray
    y_err: Optional[np.ndarray] = None
    y_ref: Optional[np.ndarray] = None
    label: Optional[str] = None
    color: Optional[str] = None
    linestyle: str = "solid"
    fill: bool = False
    vline: bool = False


class Plots:
    """
    Implements the plotting pipeline to evaluate the performance of conditional generative
    networks.
    """

    def __init__(
        self,
        observables: list[Observable],
        losses: dict,
        x_hard: torch.Tensor,
        x_reco: torch.Tensor,
        x_gen_single: torch.Tensor,
        x_gen_dist: torch.Tensor,
        bayesian: bool = False,
        show_metrics: bool = True
    ):
        """
        Initializes the plotting pipeline with the data to be plotted.
        Args:
            doc: Documenter object
            observables: List of observables
            losses: Dictionary with loss terms and learning rate as a function of the epoch
            x_test: Data from test dataset
            x_gen_single: Generated data (single point for each test sample)
            x_gen_dist: Generated data (multiple points for subset of test data)
            event_type: Event types for the test dataset
            bayesian: Boolean that indicates if the model is bayesian
        """
        self.observables = observables
        self.losses = losses

        self.obs_hard = []
        self.obs_reco = []
        self.obs_gen_single = []
        self.obs_gen_dist = []
        self.bins = []
        for obs in observables:
            o_hard = obs.compute(x_hard)
            self.obs_hard.append(o_hard.cpu().numpy())

            o_reco = obs.compute(x_reco)
            self.obs_reco.append(o_reco.cpu().numpy())

            o_gen_single = obs.compute(x_gen_single)
            self.obs_gen_single.append(o_gen_single.cpu().numpy())

            o_gen_dist = obs.compute(x_gen_dist)
            self.obs_gen_dist.append(o_gen_dist.cpu().numpy())

            self.bins.append(obs.bins(o_hard).cpu().numpy())

        self.bayesian = bayesian
        self.show_metrics = show_metrics
        if self.show_metrics:
            print(f"    Computing metrics")
            self.compute_metrics()

        plt.rc("font", family="serif", size=16)
        plt.rc("axes", titlesize="medium")
        plt.rc("text.latex", preamble=r"\usepackage{amsmath}")
        plt.rc("text", usetex=True)
        self.colors = [f"C{i}" for i in range(10)]

    def plot_losses(self, file: str):
        """
        Makes plots of the losses (total loss and if bayesian, BCE loss and KL loss
        separately) and learning rate as a function of the epoch.
        Args:
            file: Output file name
        """
        with PdfPages(file) as pp:
            self.plot_single_loss(
                pp,
                "loss",
                (self.losses["train_loss"], self.losses["val_loss"]),
                ("train", "val"),
            )
            if self.bayesian:
                self.plot_single_loss(
                    pp,
                    "INN loss",
                    (self.losses["train_inn_loss"], self.losses["val_inn_loss"]),
                    ("train", "val"),
                )
                self.plot_single_loss(
                    pp,
                    "KL loss",
                    (self.losses["train_kl_loss"], self.losses["val_kl_loss"]),
                    ("train", "val"),
                )
            self.plot_single_loss(
                pp, "learning rate", (self.losses["lr"],), (None,), "log"
            )

    def plot_single_loss(
        self,
        pp: PdfPages,
        ylabel: str,
        curves: tuple[np.ndarray],
        labels: tuple[str],
        yscale: str = "linear",
    ):
        """
        Makes single loss plot.
        Args:
            pp: Multipage PDF object
            ylabel: Y axis label
            curves: List of numpy arrays with the loss curves to be plotted
            labels: Labels of the loss curves
            yscale: Y axis scale, "linear" or "log"
        """
        fig, ax = plt.subplots(figsize=(4, 3.5))
        for i, (curve, label) in enumerate(zip(curves, labels)):
            epochs = np.arange(6, len(curve) + 6)
            ax.plot(epochs[5:], curve[5:], label=label)
        ax.set_xlabel("epoch")
        ax.set_ylabel(ylabel)
        ax.set_yscale(yscale)
        if any(label is not None for label in labels):
            ax.legend(loc="center right", frameon=False)
        plt.savefig(pp, format="pdf", bbox_inches="tight")
        plt.close()

    def plot_observables(self, file: str, pickle_file: Optional[str] = None):
        """
        Makes histograms of truth and generated distributions for all observables.
        Args:
            file: Output file name
        """
        pickle_data = []
        with PdfPages(file) as pp:
            for obs, bins, data_hard, data_reco, data_gen in zip(
                self.observables, self.bins, self.obs_hard, self.obs_reco, self.obs_gen_single
            ):
                y_hard, y_hard_err = self.compute_hist_data(bins, data_hard, bayesian=False)
                y_reco, y_reco_err = self.compute_hist_data(bins, data_reco, bayesian=False)
                y_gen, y_gen_err = self.compute_hist_data(bins, data_gen, bayesian=self.bayesian)
                lines = [
                    Line(
                        y=y_reco,
                        y_err=y_reco_err,
                        label="Reco",
                        color=self.colors[2],
                    ),
                    Line(
                        y=y_hard,
                        y_err=y_hard_err,
                        label="Hard",
                        color=self.colors[0],
                    ),
                    Line(
                        y=y_gen,
                        y_err=y_gen_err,
                        y_ref=y_hard,
                        label="Unfold",
                        color=self.colors[1],
                    ),
                ]
                self.hist_plot(pp, lines, bins, obs, show_metrics=self.show_metrics)
                if pickle_file is not None:
                    pickle_data.append({"lines": lines, "bins": bins, "obs": obs})

        if pickle_file is not None:
            with open(pickle_file, "wb") as f:
                pickle.dump(pickle_data, f)

    def plot_calibration(self, file: str):
        """
        Makes calibration plots for all observables.

        Args:
            file: Output file name
        """

        with PdfPages(file) as pp:
            for obs, data_true, data_gen in zip(
                self.observables, self.obs_hard, self.obs_gen_dist
            ):
                data_true = data_true[None, ...]
                if not self.bayesian:
                    data_gen = data_gen[None, ...]
                #TODO: the commented out changes break non-bayesian calibration plots. please check
                data_true = data_true[:, : data_gen.shape[1]]
                #data_true = data_true[:, : data_gen.shape[-1]]
                calibration_x = np.linspace(0, 1, 101)
                for i, (data_true_elem, data_gen_elem) in enumerate(
                    zip(data_true, data_gen)
                ):
                    #quantiles = np.mean(data_gen_elem < data_true_elem[None, :], axis=0)
                    quantiles = np.mean(data_gen_elem < data_true_elem[:, None], axis=1)
                    calibration_y = np.mean(
                        quantiles[:, None] < calibration_x[None, :], axis=0
                    )
                    plt.plot(
                        calibration_x,
                        calibration_y,
                        color=self.colors[0],
                        alpha=0.3 if self.bayesian else 1,
                    )

                plt.plot([0, 1], [0, 1], color="k", linestyle=":")
                plt.xlabel(f"quantile ${{{obs.tex_label}}}$")
                plt.ylabel("fraction of events")
                plt.savefig(pp, bbox_inches="tight", format="pdf", pad_inches=0.05)
                plt.close()

    def plot_pulls(self, file: str):
        """
        Plots pulls for all observables.
        Args:
            file: Output file name
        """

        bins = np.linspace(-5, 5, 40)
        with PdfPages(file) as pp:
            for obs, data_true, data_gen in zip(
                self.observables, self.obs_hard, self.obs_gen_dist
            ):
                data_true = data_true[: data_gen.shape[-2]]
                gen_mean = np.mean(data_gen, axis=-1)
                gen_std = np.std(data_gen, axis=-1)
                pull = (gen_mean - data_true) / gen_std
                y, y_err = self.compute_hist_data(bins, pull)
                lines = [
                    Line(
                        y=y,
                        y_err=y_err,
                        label="Pull",
                        color=self.colors[0],
                    ),
                ]
                self.hist_plot(pp, lines, bins, obs, show_ratios=False)

    def plot_single_events(self, file: str):
        """
        Plots single event distributions for all observables.
        Args:
            file: Output file name
        """

        with PdfPages(file) as pp:
            for obs, bins, data_true, data_gen in zip(
                self.observables, self.bins, self.obs_hard, self.obs_gen_dist
            ):
                for i in range(5):
                    x_true = data_gen
                    #TODO: the commented out changes break non-bayesian single event plots. please check
                    #y_gen, y_gen_err = self.compute_hist_data(bins, data_gen[..., :, i])
                    y_gen, y_gen_err = self.compute_hist_data(bins, data_gen[..., i, :])
                    lines = [
                        Line(
                            y=data_true[i],
                            label="Truth",
                            color=self.colors[0],
                            vline=True,
                        ),
                        Line(
                            y=y_gen,
                            y_ref=None,
                            label="Gen",
                            color=self.colors[1],
                        ),
                    ]
                    self.hist_plot(
                        pp, lines, bins, obs, title=f"Event {i}", show_ratios=False
                    )

    def compute_hist_data(self, bins: np.ndarray, data: np.ndarray, bayesian=False, weights=None):
        if bayesian:
            hists = np.stack(
                [np.histogram(d, bins=bins, density=True, weights=weights)[0] for d in data], axis=0
            )
            y = np.median(hists, axis=0)
            y_err = np.stack(
                (np.quantile(hists, 0.159, axis=0), np.quantile(hists, 0.841, axis=0)),
                axis=0,
            )
        else:
            y, _ = np.histogram(data, bins=bins, density=False, weights=weights)
            y_err = np.sqrt(y)
        return y, y_err

    def hist_plot(
        self,
        pdf: PdfPages,
        lines: list[Line],
        bins: np.ndarray,
        observable: Observable,
        show_ratios: bool = True,
        title: Optional[str] = None,
        no_scale: bool = False,
        yscale: Optional[str] = None,
        show_metrics: bool = False
    ):
        """
        Makes a single histogram plot, used for the observable histograms and clustering
        histograms.
        Args:
            pdf: Multipage PDF object
            lines: List of line objects describing the histograms
            bins: Numpy array with the bin boundaries
            show_ratios: If True, show a panel with ratios
        """
        with warnings.catch_warnings():
            warnings.simplefilter("ignore", RuntimeWarning)

            n_panels = 1 + int(show_ratios) + int(show_metrics)
            fig, axs = plt.subplots(
                n_panels,
                1,
                sharex=True,
                figsize=(6, 4.5),
                gridspec_kw={"height_ratios": (12, 3, 1)[:n_panels], "hspace": 0.00},
            )
            if n_panels == 1:
                axs = [axs]

            for line in lines:
                if line.vline:
                    axs[0].axvline(line.y, label=line.label, color=line.color)
                    continue
                integral = np.sum((bins[1:] - bins[:-1]) * line.y)
                scale = 1 / integral if integral != 0.0 else 1.0
                if line.y_ref is not None:
                    ref_integral = np.sum((bins[1:] - bins[:-1]) * line.y_ref)
                    ref_scale = 1 / ref_integral if ref_integral != 0.0 else 1.0
                if no_scale:
                    scale = 1.
                    ref_scale = 1.

                self.hist_line(
                    axs[0],
                    bins,
                    line.y * scale,
                    line.y_err * scale if line.y_err is not None else None,
                    label=line.label,
                    color=line.color,
                    fill=line.fill,
                    linestyle=line.linestyle
                )

                if line.y_ref is not None:
                    ratio = (line.y * scale) / (line.y_ref * ref_scale)
                    ratio_isnan = np.isnan(ratio)
                    if line.y_err is not None:
                        if len(line.y_err.shape) == 2:
                            ratio_err = (line.y_err * scale) / (line.y_ref * ref_scale)
                            ratio_err[:, ratio_isnan] = 0.0
                        else:
                            ratio_err = np.sqrt((line.y_err / line.y) ** 2)
                            ratio_err[ratio_isnan] = 0.0
                    else:
                        ratio_err = None
                    ratio[ratio_isnan] = 1.0
                    self.hist_line(
                        axs[1], bins, ratio, ratio_err, label=None, color=line.color
                    )

            axs[0].legend(frameon=False)
            axs[0].set_ylabel("normalized")
            axs[0].set_yscale(observable.yscale if yscale is None else yscale)
            if title is not None:
                self.corner_text(axs[0], title, "left", "top")

            if show_ratios:
                axs[1].set_ylabel(r"$\frac{\mathrm{Model}}{\mathrm{Truth}}$")
                axs[1].set_yticks([0.9, 1, 1.1])
                axs[1].set_ylim([0.85, 1.15])
                axs[1].axhline(y=1, c="black", ls="--", lw=0.7)
                axs[1].axhline(y=1.1, c="black", ls="dotted", lw=0.5)
                axs[1].axhline(y=0.9, c="black", ls="dotted", lw=0.5)

            if show_metrics:
                axs[-1].text(bins[0], 0.2, f"10*EMD: {observable.emd_mean} $\pm$ {observable.emd_std}"
                                           f"    ;    1e3*TriDist: {observable.triangle_mean} $\pm$ "
                                           f"{observable.triangle_std}", fontsize=13)
                axs[-1].set_yticks([])
            unit = "" if observable.unit is None else f" [{observable.unit}]"
            axs[-1].set_xlabel(f"${{{observable.tex_label}}}${unit}")
            axs[-1].set_xscale(observable.xscale)
            axs[-1].set_xlim(bins[0], bins[-1])
            plt.savefig(pdf, format="pdf", bbox_inches="tight")
            plt.close()

    def hist_line(
        self,
        ax: mpl.axes.Axes,
        bins: np.ndarray,
        y: np.ndarray,
        y_err: np.ndarray,
        label: str,
        color: str,
        linestyle: str = "solid",
        fill: bool = False,
    ):
        """
        Plot a stepped line for a histogram, optionally with error bars.
        Args:
            ax: Matplotlib Axes
            bins: Numpy array with bin boundaries
            y: Y values for the bins
            y_err: Y errors for the bins
            label: Label of the line
            color: Color of the line
            linestyle: line style
            fill: Filled histogram
        """

        dup_last = lambda a: np.append(a, a[-1])

        if fill:
            ax.fill_between(
                bins, dup_last(y), label=label, facecolor=color, step="post", alpha=0.2
            )
        else:
            ax.step(
                bins,
                dup_last(y),
                label=label,
                color=color,
                linewidth=1.0,
                where="post",
                ls=linestyle,
            )
        if y_err is not None:
            if len(y_err.shape) == 2:
                y_low = y_err[0]
                y_high = y_err[1]
            else:
                y_low = y - y_err
                y_high = y + y_err

            ax.step(
                bins,
                dup_last(y_high),
                color=color,
                alpha=0.5,
                linewidth=0.5,
                where="post",
            )
            ax.step(
                bins,
                dup_last(y_low),
                color=color,
                alpha=0.5,
                linewidth=0.5,
                where="post",
            )
            ax.fill_between(
                bins,
                dup_last(y_low),
                dup_last(y_high),
                facecolor=color,
                alpha=0.3,
                step="post",
            )

    def corner_text(
        self, ax: mpl.axes.Axes, text: str, horizontal_pos: str, vertical_pos: str
    ):
        ax.text(
            x=0.95 if horizontal_pos == "right" else 0.05,
            y=0.95 if vertical_pos == "top" else 0.05,
            s=text,
            horizontalalignment=horizontal_pos,
            verticalalignment=vertical_pos,
            transform=ax.transAxes,
        )
        # Dummy line for automatic legend placement
        plt.plot(
            0.8 if horizontal_pos == "right" else 0.2,
            0.8 if vertical_pos == "top" else 0.2,
            transform=ax.transAxes,
            color="none",
        )

    def plot_migration(self, file: str, gt_hard=False):
        if gt_hard:
            obs_hard = self.obs_hard
            name_hard = "Hard"
        else:
            obs_hard = self.obs_gen_single
            name_hard = "Unfold"
        cmap = plt.get_cmap('viridis')
        cmap.set_bad("white")
        with PdfPages(file) as pp:
            for obs, bins, data_reco, data_hard in zip(
                self.observables, self.bins, self.obs_reco, obs_hard
                    ):
                if self.bayesian and not gt_hard:
                    plt.hist2d(data_reco, data_hard[0], density=True, bins=bins, rasterized=True, cmap=cmap, norm=mpl.colors.LogNorm())
                else:
                    plt.hist2d(data_reco, data_hard, density=True, bins=bins, rasterized=True, cmap=cmap,
                               norm=mpl.colors.LogNorm())
                unit = "" if obs.unit is None else f" [{obs.unit}]"
                plt.title(f"${{{obs.tex_label}}}${unit}")
                plt.xlabel("Reco")
                plt.ylabel(name_hard)
                plt.xlim(bins[0], bins[-1])
                plt.ylim(bins[0], bins[-1])
                plt.colorbar()
                plt.savefig(pp, format="pdf", bbox_inches="tight")
                plt.close()

    def plot_migration2(self, file: str, gt_hard=False):
        if gt_hard:
            obs_hard = self.obs_hard
            name_hard = "Hard"
        else:
            obs_hard = self.obs_gen_single
            name_hard = "Unfold"
        cmap = plt.get_cmap('viridis')
        cmap.set_bad("white")
        with PdfPages(file) as pp:
            for obs, bins, data_reco, data_hard in zip(
                self.observables, self.bins, self.obs_reco, obs_hard
                    ):
                cmap = plt.get_cmap('viridis')
                cmap.set_bad("white")
                if self.bayesian and not gt_hard:
                    h, x, y = np.histogram2d(data_hard[0], data_reco, bins=(bins, bins))
                else:
                    h, x, y = np.histogram2d(data_hard, data_reco, bins=(bins, bins))
                h = np.ma.divide(h, np.sum(h, -1, keepdims=True)).filled(0)
                h[h == 0] = np.nan
                plt.pcolormesh(bins, bins, h, cmap=cmap)
                plt.colorbar()

                unit = "" if obs.unit is None else f" [{obs.unit}]"
                plt.title(f"${{{obs.tex_label}}}${unit}")
                plt.xlim(bins[0], bins[-1])
                plt.ylim(bins[0], bins[-1])
                plt.xlabel("Reco")
                plt.ylabel(name_hard)

                plt.savefig(pp, format="pdf", bbox_inches="tight")
                plt.close()

    def compute_metrics(self):
        for i, obs in enumerate(self.observables):
            x_gen = self.obs_gen_single[i]
            x_true = self.obs_hard[i]
            bins = self.bins[i]
            if not self.bayesian:
                emd_mean, emd_std = GetEMD(x_true, x_gen, nboot=10)
                triangle_dist_mean, triangle_dist_std = get_triangle_distance(x_true, x_gen, bins, nboot=10)
            else:
<<<<<<< HEAD
                emd_mean, emd_std = GetEMD(x_true, x_gen, bins, nboot=100)
            triangle_dist = get_triangle_distance(x_true, x_gen, bins, make_hist=True)
            print(emd_mean, emd_std)
            obs.emd_mean = round(emd_mean, 5)
=======
                emd = []
                triangle_dist = []
                for sample in x_gen:
                    emd_sample, _ = GetEMD(x_true, sample, nboot=1)
                    triangle_dist_sample, _ = get_triangle_distance(x_true, sample, bins, nboot=1)
                    emd.append(emd_sample)
                    triangle_dist.append(triangle_dist_sample)
                emd_mean = np.array(emd).mean()
                emd_std = np.array(emd).std()
                triangle_dist_mean = np.array(triangle_dist).mean()
                triangle_dist_std = np.array(triangle_dist).std()
            obs.emd_mean = round(emd_mean, 4)
>>>>>>> bc96ae94
            obs.emd_std = round(emd_std, 5)
            obs.triangle_mean = round(triangle_dist_mean, 4)
            obs.triangle_std = round(triangle_dist_std, 5)


class OmnifoldPlots(Plots):
    def __init__(
        self,
        observables: list[Observable],
        losses: dict,
        x_hard: torch.Tensor,
        x_reco: torch.Tensor,
        labels: torch.Tensor,
        predictions: torch.Tensor,
        bayesian: bool = False,
        show_metrics: bool = True
    ):
        """
        Initializes the plotting pipeline with the data to be plotted.
        Args:
            doc: Documenter object
            observables: List of observables
            losses: Dictionary with loss terms and learning rate as a function of the epoch
            x_hard: Hard level data
            x_reco: Reco level data
            labels: True labels
            predictions: Predicted labels
        """
        self.observables = observables
        self.losses = losses
        self.labels = labels.cpu().bool().numpy()
        self.predictions = predictions.cpu().numpy()
        self.weights = np.clip((1. - self.predictions)/self.predictions, 0, 10).squeeze()

        self.obs_hard = []
        self.obs_reco = []
        self.bins = []
        for obs in observables:
            o_hard = obs.compute(x_hard)
            o_reco = obs.compute(x_reco)
            self.obs_hard.append(o_hard.cpu().numpy())
            self.obs_reco.append(o_reco.cpu().numpy())
            self.bins.append(obs.bins(o_hard).cpu().numpy())

        self.bayesian = bayesian
        self.show_metrics = show_metrics
        if self.show_metrics:
            print(f"    Computing metrics")
            self.compute_metrics()

        plt.rc("font", family="serif", size=16)
        plt.rc("axes", titlesize="medium")
        plt.rc("text.latex", preamble=r"\usepackage{amsmath}")
        plt.rc("text", usetex=True)
        self.colors = [f"C{i}" for i in range(10)]

    def compute_hist_data(self, bins: np.ndarray, data: np.ndarray, bayesian=False, weights=None):
        if bayesian:
            hists = np.stack(
                [np.histogram(data, bins=bins, density=True, weights=weight_sample)[0] for weight_sample in weights], axis=0
            )
            y = np.median(hists, axis=0)
            y_err = np.stack(
                (np.quantile(hists, 0.159, axis=0), np.quantile(hists, 0.841, axis=0)),
                axis=0,
            )
        else:
            y, _ = np.histogram(data, bins=bins, density=False, weights=weights)
            y_err = np.sqrt(y)
        return y, y_err

    def plot_classes(self, file: str):
        """
        Makes plots of truth and predicted classes for all observables.
        Args:
            file: Output file name
        """

        with PdfPages(file) as pp:
            for obs, bins, data in zip(self.observables, self.bins, self.obs_reco):
                binned_classes_test, _, _ = binned_statistic(data, self.labels.T, bins=bins)
                if self.bayesian:
                    binned_classes_predict, _, _ = binned_statistic(data, self.predictions[0].T, bins=bins)
                else:
                    binned_classes_predict, _, _ = binned_statistic(data, self.predictions.T, bins=bins)
                bin_totals, _ = np.histogram(data, bins=bins)
                y_true = np.stack(binned_classes_test, axis=1)
                y_predict = np.stack(binned_classes_predict, axis=1)
                y_true_err = np.sqrt(y_true * (1 - y_true) / bin_totals[:, None])

                lines = []
                for i in range(y_true.shape[-1]):
                    lines.append(Line(
                        y=y_true[:,i],
                        y_err=y_true_err[:,i],
                        color=self.colors[i],
                        linestyle="dashed",
                    ))
                    lines.append(Line(
                        y=y_predict[:,i],
                        y_ref=y_true[:,i],
                        label=f"{i} extra" if y_true.shape[-1] > 1 else "acceptance",
                        color=self.colors[i],
                    ))
                self.hist_plot(pp, lines, bins, obs, no_scale=True, yscale="linear")

    def plot_reco(self, file: str):
        """
        Makes plots of truth and predicted classes for all observables.
        Args:
            file: Output file name
        """

        with PdfPages(file) as pp:
            for obs, bins, data in zip(self.observables, self.bins, self.obs_reco):

                data_pythia = data[self.labels.squeeze()]
                data_herwig = data[~self.labels.squeeze()]
                weights_pythia = self.weights[..., self.labels.squeeze()]

                y_pythia, y_pythia_err = self.compute_hist_data(bins, data_pythia, bayesian=False)
                y_herwig, y_herwig_err = self.compute_hist_data(bins, data_herwig, bayesian=False)
                y_reweight, y_reweight_err = self.compute_hist_data(bins, data_pythia, bayesian=self.bayesian, weights=weights_pythia)

                lines = [
                    Line(
                        y=y_pythia,
                        y_err=y_pythia_err,
                        label="Pythia Reco",
                        color=self.colors[2],
                    ),
                    Line(
                        y=y_herwig,
                        y_err=y_herwig_err,
                        label="Herwig Reco",
                        color=self.colors[0],
                    ),
                    Line(
                        y=y_reweight,
                        y_err=y_reweight_err,
                        y_ref=y_herwig,
                        label="Pyth. Rew.",
                        color=self.colors[1],
                    ),
                ]
                self.hist_plot(pp, lines, bins, obs, show_metrics=False)

    def plot_hard(self, file: str):
        """
        Makes plots of truth and predicted classes for all observables.
        Args:
            file: Output file name
        """

        with PdfPages(file) as pp:
            for obs, bins, data in zip(self.observables, self.bins, self.obs_hard):
                data_pythia = data[self.labels.squeeze()]
                data_herwig = data[~self.labels.squeeze()]
                weights_pythia = self.weights[..., self.labels.squeeze()]

                y_pythia, y_pythia_err = self.compute_hist_data(bins, data_pythia, bayesian=False)
                y_herwig, y_herwig_err = self.compute_hist_data(bins, data_herwig, bayesian=False)
                y_reweight, y_reweight_err = self.compute_hist_data(bins, data_pythia, bayesian=self.bayesian,
                                                                    weights=weights_pythia)

                lines = [
                    Line(
                        y=y_pythia,
                        y_err=y_pythia_err,
                        label="Pythia Hard",
                        color=self.colors[2],
                    ),
                    Line(
                        y=y_herwig,
                        y_err=y_herwig_err,
                        label="Herwig Hard",
                        color=self.colors[0],
                    ),
                    Line(
                        y=y_reweight,
                        y_err=y_reweight_err,
                        y_ref=y_herwig,
                        label="Pyth. Rew.",
                        color=self.colors[1],
                    ),
                ]
                self.hist_plot(pp, lines, bins, obs, show_metrics=False)

    def plot_observables(self, file: str, pickle_file: Optional[str] = None):
        """
        Makes histograms of truth and generated distributions for all observables.
        Args:
            file: Output file name
        """
        pickle_data = []
        with PdfPages(file) as pp:
            for obs, bins, data_hard, data_reco in zip(
            self.observables, self.bins, self.obs_hard, self.obs_reco):

                data_reco = data_reco[~self.labels.squeeze()]
                data_hard_herwig = data_hard[~self.labels.squeeze()]
                data_hard_pythia = data_hard[self.labels.squeeze()]
                weights = self.weights[..., self.labels.squeeze()]

                y_hard, y_hard_err = self.compute_hist_data(bins, data_hard_herwig, bayesian=False)
                y_reco, y_reco_err = self.compute_hist_data(bins, data_reco, bayesian=False)
                y_gen, y_gen_err = self.compute_hist_data(bins, data_hard_pythia, bayesian=self.bayesian, weights=weights)
                lines = [
                    Line(
                        y=y_reco,
                        y_err=y_reco_err,
                        label="Reco",
                        color=self.colors[2],
                    ),
                    Line(
                        y=y_hard,
                        y_err=y_hard_err,
                        label="Hard",
                        color=self.colors[0],
                    ),
                    Line(
                        y=y_gen,
                        y_err=y_gen_err,
                        y_ref=y_hard,
                        label="Unfold",
                        color=self.colors[1],
                    ),
                ]
                self.hist_plot(pp, lines, bins, obs, show_metrics=self.show_metrics)
                if pickle_file is not None:
                    pickle_data.append({"lines": lines, "bins": bins, "obs": obs})

        if pickle_file is not None:
            with open(pickle_file, "wb") as f:
                pickle.dump(pickle_data, f)

    def compute_metrics(self):
        for obs, bins, data_hard, data_reco in zip(
                self.observables, self.bins, self.obs_hard, self.obs_reco):

            data_hard_herwig = data_hard[~self.labels.squeeze()]
            data_hard_pythia = data_hard[self.labels.squeeze()]
            weights = self.weights[..., self.labels.squeeze()]

            if not self.bayesian:
                emd_mean, emd_std = GetEMD(data_hard_herwig, data_hard_pythia, nboot=10, weights_arr=weights)
                triangle_dist_mean, triangle_dist_std = get_triangle_distance(data_hard_herwig, data_hard_pythia, bins, nboot=10, weights=weights)
            else:
                emd = []
                triangle_dist = []
                for weight_sample in weights:
                    emd_sample, _ = GetEMD(data_hard_herwig, data_hard_pythia, nboot=1, weights_arr=weight_sample)
                    triangle_dist_sample, _ = get_triangle_distance(data_hard_herwig, data_hard_pythia, bins, nboot=1, weights=weight_sample)
                    emd.append(emd_sample)
                    triangle_dist.append(triangle_dist_sample)
                emd_mean = np.array(emd).mean()
                emd_std = np.array(emd).std()
                triangle_dist_mean = np.array(triangle_dist).mean()
                triangle_dist_std = np.array(triangle_dist).std()

            obs.emd_mean = round(emd_mean, 4)
            obs.emd_std = round(emd_std, 5)
            obs.triangle_mean = round(triangle_dist_mean, 4)
            obs.triangle_std = round(triangle_dist_std, 5)<|MERGE_RESOLUTION|>--- conflicted
+++ resolved
@@ -573,12 +573,6 @@
                 emd_mean, emd_std = GetEMD(x_true, x_gen, nboot=10)
                 triangle_dist_mean, triangle_dist_std = get_triangle_distance(x_true, x_gen, bins, nboot=10)
             else:
-<<<<<<< HEAD
-                emd_mean, emd_std = GetEMD(x_true, x_gen, bins, nboot=100)
-            triangle_dist = get_triangle_distance(x_true, x_gen, bins, make_hist=True)
-            print(emd_mean, emd_std)
-            obs.emd_mean = round(emd_mean, 5)
-=======
                 emd = []
                 triangle_dist = []
                 for sample in x_gen:
@@ -588,10 +582,10 @@
                     triangle_dist.append(triangle_dist_sample)
                 emd_mean = np.array(emd).mean()
                 emd_std = np.array(emd).std()
+                print(emd_mean, emd_std)
                 triangle_dist_mean = np.array(triangle_dist).mean()
                 triangle_dist_std = np.array(triangle_dist).std()
             obs.emd_mean = round(emd_mean, 4)
->>>>>>> bc96ae94
             obs.emd_std = round(emd_std, 5)
             obs.triangle_mean = round(triangle_dist_mean, 4)
             obs.triangle_std = round(triangle_dist_std, 5)
