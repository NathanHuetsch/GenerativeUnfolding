--- conflicted
+++ resolved
@@ -637,11 +637,7 @@
                 emd_mean, emd_std = GetEMD(x_true, x_gen, nboot=10)
                 triangle_dist_mean, triangle_dist_std = get_triangle_distance(x_true, x_gen, bins, nboot=10)
             else:
-<<<<<<< HEAD
-                if self.plot_metrics == False:
-=======
                 if not self.plot_metrics:
->>>>>>> 832f528f
                     emd_mean, emd_std = GetEMD(x_true, x_gen[0], nboot=10) # Get the MAP
                     triangle_dist_mean, triangle_dist_std = get_triangle_distance(x_true, x_gen[0], bins, nboot=10)
                 #else:
@@ -719,8 +715,6 @@
                 ]
                 self.hist_plot(pp, emd_lines, emd_bins, obs, show_metrics=False, show_ratios=False, no_scale=True, yscale='log')
                 self.hist_plot(pp, triangle_lines, triangle_bins, obs, show_metrics=False, show_ratios=False, no_scale=True, yscale='log')
-<<<<<<< HEAD
-=======
 
                 if pickle_file is not None:
                     pickle_data["emd"].append(obs.emd_arr)
@@ -786,7 +780,49 @@
                         )
                     )
                 self.hist_plot(pp, lines, bins, obs, show_metrics=False)
->>>>>>> 832f528f
+
+        with PdfPages(file) as pp:
+            for obs in self.observables:
+                nbins = 64
+                emd_bins = np.linspace(0, 1.5 * max(obs.emd_arr), nbins)
+                triangle_bins = np.linspace(0, 1.5 * max(obs.triangle_arr), nbins)
+                emd_hist, _ = np.histogram(obs.emd_arr, bins=emd_bins, density=False)
+                triangle_hist, _ = np.histogram(obs.triangle_arr, bins=triangle_bins, density=False)
+
+                emd_lines = [
+                    Line(
+                        y=emd_hist,
+                        y_err=None,
+                        label="EMD",
+                        color=self.colors[2],
+                    ),
+                    Line(
+                        y=obs.emd_arr[0],
+                        vline=True,
+                        y_err=None,
+                        label="EMD MAP",
+                        color=self.colors[2],
+                        linestyle='dashed',
+                    )
+                ]
+                triangle_lines = [
+                    Line(
+                        y=triangle_hist,
+                        y_err=None,
+                        label="Triangle",
+                        color=self.colors[3],
+                    ),
+                    Line(
+                        y=obs.triangle_arr[0],
+                        vline=True,
+                        y_err=None,
+                        label="Triangle MAP",
+                        color=self.colors[3],
+                        linestyle='dashed',
+                    )
+                ]
+                self.hist_plot(pp, emd_lines, emd_bins, obs, show_metrics=False, show_ratios=False, no_scale=True, yscale='log')
+                self.hist_plot(pp, triangle_lines, triangle_bins, obs, show_metrics=False, show_ratios=False, no_scale=True, yscale='log')
 
                 if pickle_file is not None:
                     pickle_data["emd"].append(obs.emd_arr)
