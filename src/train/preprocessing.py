--- conflicted
+++ resolved
@@ -230,31 +230,14 @@
             z4 = z[:, 4]
             #z4 = z4*self.std2 + self.mean2
             z4 = torch.erf(z4)
-<<<<<<< HEAD
-            z4 = z4*1.001*self.std1
-            z4 = z4+self.mean1
-=======
             z4 = z4*self.factor
             z4 = z4+self.shift
->>>>>>> a9b4e1e0
             z4 = z4.exp()
             z4 = torch.where(z4 < 0.1, 0, z4)
             z[:, 4] = z4
         else:
             z = x
             z4 = z[:, 4]
-<<<<<<< HEAD
-            noise = torch.rand(size=z4.shape)*.003 + 0.097
-            z4 = torch.where(z4 < 0.1, noise, z4)
-            z4 = z4.log()
-            self.mean1 = z4.mean()
-            mins = torch.min(z4)
-            maxs = torch.max(z4)
-            center = (mins + maxs) / 2
-            z4 = z4-center
-            self.std1 = torch.where(maxs > torch.abs(mins), maxs, torch.abs(mins)).unsqueeze(0)
-            z4 = z4/(1.001*self.std1)
-=======
             noise = torch.rand(size=z4.shape)/1000. * 3 + 0.097
             z4 = torch.where(z4 < 0.1, noise, z4)
             z4 = z4.log()
@@ -262,7 +245,6 @@
             z4 = z4-self.shift
             self.factor = max(z4.max(), -1 * z4.min())*1.001
             z4 = z4/self.factor
->>>>>>> a9b4e1e0
             z4 = torch.erfinv(z4)
             z[:, 4] = z4
         return z
