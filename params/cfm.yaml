<<<<<<< HEAD
run_name: 6_layers-64_wide-gaussian_latent-cosine_annealing-40_epochs
=======
run_name: test
>>>>>>> 00a85573
run_folder: CFM

method: GenerativeUnfolding

process: ZJetsGenerative
process_params:
  train_slice: [0., 0.6]
  val_slice: [0.6, 0.65]
  test_slice: [0.65, 1.0]
  training_file: "data/Pythia26_full.npz"
  analysis_file: "data/Herwig_full.npz"

# Preprocessing
hard_preprocessing:
  # add uniform noise [-0.5, 0.5] to these channels
  uniform_noise_channels: [2]
reco_preprocessing:
  uniform_noise_channels: [2]

# Training
lr: 1.e-3
batch_size: 128
batch_size_sample: 10000
lr_scheduler: cosine_annealing
weight_decay: 0.
betas: [0.9, 0.99]
<<<<<<< HEAD
epochs: 40
=======
epochs: 30
>>>>>>> 00a85573

# Architecture
model: CFM
bayesian: True
bayesian_samples: 20

latent_space: gaussian
#uniform_channels: [4]
#uniform_bounds: [0., 1.]
minimum_noise_scale: 0
t_noise_scale: 0

network_params:
  network_class: Subnet
<<<<<<< HEAD
  internal_size: 64
  layers_per_block: 6
=======
  internal_size: 76
  layers_per_block: 4
>>>>>>> 00a85573
  activation: SiLU

  embed_t: False
  embed_t_mode: gfprojection
  embed_t_dim: 16

  embed_c: False
  embed_c_dim: 32
  embed_c_params:
    internal_size: 64
    layers_per_block: 4
    activation: SiLU

  embed_x: False
  embed_x_dim: 32
  embed_x_params:
    internal_size: 64
    layers_per_block: 4
    activation: SiLU

solver: ODE
solver_params:
  t_min: 0
  t_max: 1
  mixed_precision: False
  sde_method: srk
  ode_method: dopri5
  atol: 1.e-5
  rtol: 1.e-5
  step_size: 1.e-2

evaluate_train: True
evaluate_analysis: True
evaluate_best: True<|MERGE_RESOLUTION|>--- conflicted
+++ resolved
@@ -1,8 +1,4 @@
-<<<<<<< HEAD
-run_name: 6_layers-64_wide-gaussian_latent-cosine_annealing-40_epochs
-=======
 run_name: test
->>>>>>> 00a85573
 run_folder: CFM
 
 method: GenerativeUnfolding
@@ -29,11 +25,7 @@
 lr_scheduler: cosine_annealing
 weight_decay: 0.
 betas: [0.9, 0.99]
-<<<<<<< HEAD
-epochs: 40
-=======
 epochs: 30
->>>>>>> 00a85573
 
 # Architecture
 model: CFM
@@ -48,13 +40,8 @@
 
 network_params:
   network_class: Subnet
-<<<<<<< HEAD
-  internal_size: 64
-  layers_per_block: 6
-=======
   internal_size: 76
   layers_per_block: 4
->>>>>>> 00a85573
   activation: SiLU
 
   embed_t: False
