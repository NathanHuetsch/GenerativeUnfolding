--- conflicted
+++ resolved
@@ -142,11 +142,7 @@
         x_reco_pp=data_reco_pp,
         bayesian=model.model.bayesian,
         show_metrics=True,
-<<<<<<< HEAD
-        plot_metrics=True
-=======
         plot_metrics=params.get("plot_metrics", False)
->>>>>>> 832f528f
     )
     if name == "":
         print(f"    Plotting loss")
@@ -158,16 +154,7 @@
         pickle_file = None
     plots.plot_observables(doc.add_file("observables"+name+".pdf"), pickle_file)
 
-<<<<<<< HEAD
-   
-    
-    if params.get("save_metrics_data", True):
-            pickle_file = doc.add_file("metrics"+name+".pkl")
-        else:
-            pickle_file = None
-        print(f"    Plotting metrics")
-        plots.hist_metrics(doc.add_file("metrics"+name+".pdf"), pickle_file)
-=======
+
     if params.get("plot_metrics", False):
         print(f"    Plotting metrics")
         if params.get("save_metrics_data", True):
@@ -177,7 +164,6 @@
         plots.hist_metrics(doc.add_file("metrics"+name+".pdf"), pickle_file)
         plots.plot_multiple_bayesian(doc.add_file("bayesian_samples"+name+".pdf"))
 
->>>>>>> 832f528f
     if params.get("plot_preprocessed", True) and name == "":
         print(f"    Plotting preprocessed data")
         plots.plot_preprocessed(doc.add_file("preprocessed" + name + ".pdf"))
