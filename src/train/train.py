from typing import Optional
from collections import defaultdict
from tqdm import tqdm
import time
from datetime import timedelta
import os
import torch
from ..models.inn import INN
from ..models.transfermer import Transfermer
from ..models.cfm import CFM, CFMwithTransformer
from ..models.didi import DirectDiffusion
from ..models.classifier import Classifier
from ..models.fff import FreeFormFlow
from .preprocessing import build_preprocessing, PreprocChain
from ..processes.base import Process, ProcessData
from .documenter import Documenter
from ..processes.zjets.process import ZJetsGenerative, ZJetsOmnifold


class Model:
    """
    Class for training, evaluating, loading and saving models for density estimation or
    importance sampling.
    """

    def __init__(
        self,
        params: dict,
        verbose: bool,
        device: torch.device,
        model_path: str,
        state_dict_attrs: list[str],
    ):
        """
        Initializes the training class.

        Args:
            params: Dictionary with run parameters
            verbose: print
            device: pytorch device
            model_path: path to save trained models and checkpoints in
            input_data: tensors with training, validation and test input data
            cond_data: tensors with training, validation and test condition data
            state_dict_attrs: list of attribute whose state dicts will be stored
        """
        self.params = params
        self.device = device
        self.model_path = model_path
        self.verbose = verbose
        self.is_classifier = False
        model = params.get("model", "INN")
        print(f"    Model class: {model}")
        try:
            self.model = eval(model)(params)
        except NameError:
            print(model)
            raise NameError("model not recognised. Use exact class name")
        self.model.to(device)

        n_params = sum(p.numel() for p in self.model.parameters() if p.requires_grad)
        print(f"    Total trainable parameters: {n_params}")
        #if hasattr(torch, "compile"):
        #    print("  Compiling model")
        #    self.mode = torch.compile(self.model)
        self.state_dict_attrs = [*state_dict_attrs, "model", "optimizer"]
        self.losses = defaultdict(list)

    def init_data_loaders(
        self,
        input_data: tuple[torch.Tensor, ...],
        cond_data: tuple[torch.Tensor, ...],
    ):
        input_train, input_val, input_test = input_data
        cond_train, cond_val, cond_test = cond_data
        self.n_train_samples = len(input_train)
        self.n_val_samples = len(input_val)
        self.bs = self.params.get("batch_size")
        self.bs_sample = self.params.get("batch_size_sample", self.bs)
        train_loader_kwargs = {"shuffle": True, "batch_size": self.bs, "drop_last": False}
        val_loader_kwargs = {"shuffle": False, "batch_size": self.bs_sample, "drop_last": False}

        self.train_loader = torch.utils.data.DataLoader(
            torch.utils.data.TensorDataset(input_train.float(), cond_train.float()),
            **train_loader_kwargs,
        )
        self.val_loader = torch.utils.data.DataLoader(
            torch.utils.data.TensorDataset(input_val.float(), cond_val.float()),
            **val_loader_kwargs,
        )
        self.test_loader = torch.utils.data.DataLoader(
            torch.utils.data.TensorDataset(input_test.float(), cond_test.float()),
            **val_loader_kwargs,
        )

    def progress(self, iterable, **kwargs):
        """
        Shows a progress bar if verbose training is enabled

        Args:
            iterable: iterable object
            kwargs: keyword arguments passed on to tqdm if verbose
        Returns:
            Unchanged iterable if not verbose, otherwise wrapped by tqdm
        """
        if self.verbose:
            return tqdm(iterable, **kwargs)
        else:
            return iterable

    def print(self, text):
        """
        Chooses print function depending on verbosity setting

        Args:
            text: String to be printed
        """
        if self.verbose:
            tqdm.write(text)
        else:
            print(text, flush=True)

    def init_optimizer(self):
        """
        Initialize optimizer and learning rate scheduling
        """
        optimizer = {
            "adam": torch.optim.Adam,
            "radam": torch.optim.RAdam,
        }[self.params.get("optimizer", "adam")]
        self.optimizer = optimizer(
            self.model.parameters(),
            lr=self.params.get("lr", 0.0002),
            betas=self.params.get("betas", [0.9, 0.999]),
            eps=self.params.get("eps", 1e-6),
            weight_decay=self.params.get("weight_decay", 0.0),
        )

        self.lr_sched_mode = self.params.get("lr_scheduler", None)
        if self.lr_sched_mode == "step":
            self.scheduler = torch.optim.lr_scheduler.StepLR(
                self.optimizer,
                step_size=self.params["lr_decay_epochs"],
                gamma=self.params["lr_decay_factor"],
            )
        elif self.lr_sched_mode == "one_cycle":
            self.scheduler = torch.optim.lr_scheduler.OneCycleLR(
                self.optimizer,
                self.params.get("max_lr", self.params["lr"] * 10),
                epochs=self.params["epochs"],
                steps_per_epoch=len(self.train_loader),
            )
        elif self.lr_sched_mode == "cosine_annealing":
            self.scheduler = torch.optim.lr_scheduler.CosineAnnealingLR(
                optimizer=self.optimizer,
                T_max= self.params["epochs"] * len(self.train_loader)
            )
        else:
            self.scheduler = None

    def begin_epoch(self):
        """
        Overload this function to perform some task at the beginning of each epoch.
        """
        pass

    def train(self):
        """
        Main training loop
        """
        best_val_loss = 1e20
        checkpoint_interval = self.params.get("checkpoint_interval")
        checkpoint_overwrite = self.params.get("checkpoint_overwrite", True)
        use_ema = self.params.get("use_ema", False)

        start_time = time.time()
        for epoch in self.progress(
            range(self.params["epochs"]), desc="  Epoch", leave=False, position=0
        ):
            self.begin_epoch()
            self.model.train()
            epoch_train_losses = defaultdict(int)
            loss_scale = 1 / len(self.train_loader)
            for xs, cs in self.progress(
                self.train_loader, desc="  Batch", leave=False, position=1
            ):
                self.optimizer.zero_grad()
                loss, loss_terms = self.model.batch_loss(
                    xs, cs, 1 / self.n_train_samples
                )
                loss.backward()
                self.optimizer.step()
                if self.lr_sched_mode == "one_cycle" or self.lr_sched_mode == "cosine_annealing":
                    self.scheduler.step()
                for name, loss in loss_terms.items():
                    epoch_train_losses[name] += loss * loss_scale
                if use_ema:
                    self.model.ema.update()
            if self.lr_sched_mode == "step":
                self.scheduler.step()

            for name, loss in epoch_train_losses.items():
                self.losses[f"tr_{name}"].append(loss)
            for name, loss in self.dataset_loss(self.val_loader).items():
                self.losses[f"val_{name}"].append(loss)
            if epoch < 20:
                last_20_val_losses = self.losses["val_loss"]
            else:
                last_20_val_losses = self.losses["val_loss"][-20:]
            self.losses["val_movAvg"].append(torch.tensor(last_20_val_losses).mean().item())

            self.losses["lr"].append(self.optimizer.param_groups[0]["lr"])

            if self.losses["val_loss"][-1] < best_val_loss:
                best_val_loss = self.losses["val_loss"][-1]
                self.save("best")
            if (
                checkpoint_interval is not None
                and (epoch + 1) % checkpoint_interval == 0
            ):
                self.save("final" if checkpoint_overwrite else f"epoch_{epoch}")

            self.print(
                f"    Ep {epoch}: "
                + ", ".join(
                    [
                        f"{name} = {loss[-1]:{'.2e' if name == 'lr' else '.5f'}}"
                        for name, loss in self.losses.items()
                    ]
                )
                + f", t = {timedelta(seconds=round(time.time() - start_time))}"
            )

        self.save("final")
        time_diff = timedelta(seconds=round(time.time() - start_time))
        print(f"    Training completed after {time_diff}")

    def dataset_loss(self, loader: torch.utils.data.DataLoader) -> dict:
        """
        Computes the losses (without gradients) for the given data loader

        Args:
            loader: data loader
        Returns:
            Dictionary with loss terms averaged over all samples
        """
        self.model.eval()
        n_total = 0
        total_losses = defaultdict(list)
        with torch.no_grad():
            for xs, cs in self.progress(loader, desc="  Batch", leave=False):
                n_samples = xs.shape[0]
                n_total += n_samples
                _, losses = self.model.batch_loss(
                    xs, cs, kl_scale=1 / self.n_train_samples
                )
                for name, loss in losses.items():
                    total_losses[name].append(loss * n_samples)
        return {name: sum(losses) / n_total for name, losses in total_losses.items()}

    def predict(self, loader=None) -> torch.Tensor:
        """
        Predict one sample for each event from the test data

        Returns:
            tensor with samples, shape (n_events, dims_in)
        """
        self.model.eval()
        bayesian_samples = self.params.get("bayesian_samples", 20) if self.model.bayesian else 1
        if loader is None:
            loader = self.test_loader
        with torch.no_grad():
            all_samples = []
            for i in range(bayesian_samples):
                t0 = time.time()
                data_batches = []
                if self.model.bayesian:
                    if i == 0:
                        for layer in self.model.bayesian_layers:
                            layer.map = True
                    else:
                        for layer in self.model.bayesian_layers:
                            layer.map = False
                        self.model.reset_random_state()
                for xs, cs in self.progress(
                    loader,
                    desc="  Generating",
                    leave=False,
                    initial=i * len(loader),
                    total=bayesian_samples * len(loader),
                ):
                    while True:
                        try:
                            data_batches.append(self.model.sample(cs))
                            break
                        except AssertionError:
                            print(f"    Batch failed, repeating")
                all_samples.append(torch.cat(data_batches, dim=0))
                if self.model.bayesian:
                    print(f"    Finished bayesian sample {i} in {time.time() - t0}", flush=True)
            all_samples = torch.stack(all_samples, dim=0)
            if self.model.bayesian:
                return all_samples
            else:
                return all_samples[0]

    def predict_distribution(self, loader=None) -> torch.Tensor:
        """
        Predict multiple samples for a part of the test dataset

        Returns:
            tensor with samples, shape (n_events, n_samples, dims_in)
        """
        if loader is None:
            loader = self.test_loader
        self.model.eval()
        bayesian_samples = self.params.get("bayesian_samples", 20) if self.model.bayesian else 1
        max_batches = min(len(loader), self.params.get("max_dist_batches", 2))
        samples_per_event = self.params.get("dist_samples_per_event", 2)
        with torch.no_grad():
            all_samples = []
            for j in range(bayesian_samples):
                offset = j * max_batches * samples_per_event
                if self.model.bayesian:
                    self.model.reset_random_state()
                for i, (xs, cs) in enumerate(loader):
                    if i == max_batches:
                        break
                    data_batches = []
                    for _ in self.progress(
                        range(samples_per_event),
                        desc="  Generating",
                        leave=False,
                        initial=offset + i * samples_per_event,
                        total=bayesian_samples * max_batches * samples_per_event,
                    ):
                        while True:
                            try:
                                data_batches.append(self.model.sample(cs))
                                break
                            except AssertionError:
                                print("Batch failed, repeating")
                    all_samples.append(torch.stack(data_batches, dim=1))
            all_samples = torch.cat(all_samples, dim=0)
            if self.model.bayesian:
                return all_samples.reshape(
                    bayesian_samples,
                    len(all_samples) // bayesian_samples,
                    *all_samples.shape[1:],
                )
            else:
                return all_samples

    def save(self, name: str):
        """
        Saves the model, preprocessing, optimizer and losses.

        Args:
            name: File name for the model (without path and extension)
        """
        file = os.path.join(self.model_path, f"{name}.pth")
        torch.save(
            {
                **{
                    attr: getattr(self, attr).state_dict()
                    for attr in self.state_dict_attrs
                },
                "losses": self.losses,
            },
            file,
        )

    def load(self, name: str):
        """
        Loads the model, preprocessing, optimizer and losses.

        Args:
            name: File name for the model (without path and extension)
        """
        file = os.path.join(self.model_path, f"{name}.pth")
        state_dicts = torch.load(file, map_location=self.device)
        for attr in self.state_dict_attrs:
            try:
                getattr(self, attr).load_state_dict(state_dicts[attr])
            except AttributeError:
                pass
        self.losses = state_dicts["losses"]


class GenerativeUnfolding(Model):
    def __init__(
        self,
        params: dict,
        verbose: bool,
        device: torch.device,
        model_path: str,
        process: Process
    ):
        self.process = process

        self.hard_pp = build_preprocessing(params.get("hard_preprocessing", {}), n_dim=params["dims_in"])
        self.reco_pp = build_preprocessing(params.get("reco_preprocessing", {}), n_dim=params["dims_c"])
        self.hard_pp.to(device)
        self.reco_pp.to(device)
        self.latent_dimension = self.hard_pp.output_shape[0]

        super().__init__(
            params,
            verbose,
            device,
            model_path,
            state_dict_attrs=["hard_pp", "reco_pp"],
        )

        self.unpaired = params.get("unpaired", False)
        if self.unpaired:
            assert isinstance(self.model, DirectDiffusion)
            print(f"    Using unpaired data")

    def init_data_loaders(self):
        data = (
        self.process.get_data("train"),
        self.process.get_data("val"),
        self.process.get_data("test"),
        )
        if self.params.get("joint_normalization", False):
            self.hard_pp.init_normalization(data[0].x_hard)
            self.reco_pp.init_normalization(data[0].x_hard)
        else:
            self.hard_pp.init_normalization(data[0].x_hard)
            self.reco_pp.init_normalization(data[0].x_reco)
        self.input_data_preprocessed = tuple(self.hard_pp(subset.x_hard) for subset in data)
        self.cond_data_preprocessed = tuple(self.reco_pp(subset.x_reco) for subset in data)
        #print([self.input_data_preprocessed[0][:, i].mean() for i in range(6)])
        #print([self.input_data_preprocessed[0][:, i].std() for i in range(6)])
        #print([self.input_data_preprocessed[0][:, i].min() for i in range(6)])
        #print([self.input_data_preprocessed[0][:, i].max() for i in range(6)])
        super(GenerativeUnfolding, self).init_data_loaders(self.input_data_preprocessed, self.cond_data_preprocessed)

    def begin_epoch(self):
        # The only difference between paired and unpaired is shuffling the condition data each epoch
        if not self.unpaired:
            return

        train_loader_kwargs = {"shuffle": True, "batch_size": self.bs, "drop_last": False}
        val_loader_kwargs = {"shuffle": False, "batch_size": self.bs_sample, "drop_last": False}

        input_train = self.input_data_preprocessed[0].clone()
        cond_train = self.cond_data_preprocessed[0].clone()
        input_val = self.input_data_preprocessed[1].clone()
        cond_val = self.cond_data_preprocessed[1].clone()

        permutation_train = torch.randperm(self.n_train_samples)
        permutation_val = torch.randperm(self.n_val_samples)
        cond_train = cond_train[permutation_train]
        cond_val = cond_val[permutation_val]

        self.train_loader = torch.utils.data.DataLoader(
            torch.utils.data.TensorDataset(input_train.float(), cond_train.float()),
            **train_loader_kwargs,
        )
        self.val_loader = torch.utils.data.DataLoader(
            torch.utils.data.TensorDataset(input_val.float(), cond_val.float()),
            **val_loader_kwargs,
        )

    def predict(self, loader=None) -> torch.Tensor:
        """
        Predict one sample for each event in the test dataset

        Returns:
            tensor with samples, shape (n_events, dims_in)
        """
        samples = super().predict(loader)
        #samples = self.input_data_preprocessed[2] # use this to check that predicted = just the true data recovered inverting the preproc
        samples_pp = self.hard_pp(
<<<<<<< HEAD
            samples.reshape(-1, samples.shape[-1]), rev=True, jac=False, batch_size=1000
            # check if samples are recovered
=======
            samples.reshape(-1, samples.shape[-1]), rev=True, batch_size=1000
>>>>>>> b5ecf3b7
        )
        return samples_pp.reshape(*samples.shape[:-1], *samples_pp.shape[1:])

    def predict_distribution(self, loader=None) -> torch.Tensor:
        """
        Predict multiple samples for a part of the test dataset

        Returns:
            tensor with samples, shape (n_events, n_samples, dims_in)
        """
        samples = super().predict_distribution(loader)
        samples_pp = self.hard_pp(
            samples.reshape(-1, samples.shape[-1]),
            rev=True,
            batch_size=1000,
        )
        if self.model.bayesian:
            return samples_pp.reshape(*samples.shape[:3], *samples_pp.shape[1:])
        else:
            return samples_pp.reshape(*samples.shape[:2], *samples_pp.shape[1:])


class Omnifold(Model):
    def __init__(
        self,
        params: dict,
        verbose: bool,
        device: torch.device,
        model_path: str,
        process: Process
    ):
        self.process = process

        self.hard_pp = build_preprocessing(params["hard_preprocessing"], n_dim=params["dims_c"])
        self.reco_pp = build_preprocessing(params["reco_preprocessing"], n_dim=params["dims_in"])
        self.hard_pp.to(device)
        self.reco_pp.to(device)
        self.latent_dimension = self.hard_pp.output_shape[0]

        super().__init__(
            params,
            verbose,
            device,
            model_path,
            state_dict_attrs=["hard_pp", "reco_pp"],
        )

    def init_data_loaders(self):
        data = (
        self.process.get_data("train"),
        self.process.get_data("val"),
        self.process.get_data("test"),
        )
        label_data = tuple(subset.label for subset in data)
        self.reco_pp.init_normalization(data[0].x_reco)
        reco_data = tuple(self.reco_pp(subset.x_reco) for subset in data)
        super(Omnifold, self).init_data_loaders(label_data, reco_data)

    def predict_probs(self, loader=None):
        self.model.eval()

        if loader is None:
            loader = self.test_loader

        bayesian_samples = self.params.get("bayesian_samples", 20) if self.model.bayesian else 1
        with torch.no_grad():
            all_samples = []
            for i in range(bayesian_samples):
                if self.model.bayesian:
                    if i == 0:
                        for layer in self.model.bayesian_layers:
                            layer.map = True
                    else:
                        for layer in self.model.bayesian_layers:
                            layer.map = False
                        self.model.reset_random_state()
                predictions = []
                t0 = time.time()
                for xs, cs in self.progress(loader, desc="  Predicting", leave=False):
                    predictions.append(self.model.probs(cs))
                all_samples.append(torch.cat(predictions, dim=0))
                if self.model.bayesian:
                    print(f"    Finished bayesian sample {i} in {time.time() - t0}", flush=True)
            all_samples = torch.cat(all_samples, dim=0)
        if self.model.bayesian:
            return all_samples.reshape(
                bayesian_samples,
                len(all_samples) // bayesian_samples,
                *all_samples.shape[1:],
            )
        else:
            return all_samples
<|MERGE_RESOLUTION|>--- conflicted
+++ resolved
@@ -473,12 +473,7 @@
         samples = super().predict(loader)
         #samples = self.input_data_preprocessed[2] # use this to check that predicted = just the true data recovered inverting the preproc
         samples_pp = self.hard_pp(
-<<<<<<< HEAD
-            samples.reshape(-1, samples.shape[-1]), rev=True, jac=False, batch_size=1000
-            # check if samples are recovered
-=======
             samples.reshape(-1, samples.shape[-1]), rev=True, batch_size=1000
->>>>>>> b5ecf3b7
         )
         return samples_pp.reshape(*samples.shape[:-1], *samples_pp.shape[1:])
 
