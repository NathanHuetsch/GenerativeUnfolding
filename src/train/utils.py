--- conflicted
+++ resolved
@@ -7,10 +7,7 @@
     if weights_arr is None:
         weights_arr = np.ones(len(ref))
     ds = []
-<<<<<<< HEAD
-=======
 
->>>>>>> 0cfcc77c
     if nboot > 0:
         for _ in range(nboot):
             # ref_boot = np.random.choice(ref,ref.shape[0])
@@ -18,11 +15,7 @@
             array_boot = array[arr_idx]
             w_boot = weights_arr[arr_idx]
             ds.append(10*wasserstein_distance(ref, array_boot, v_weights=w_boot))
-<<<<<<< HEAD
-            #ds.append(10*wasserstein_distance(ref, array, v_weights=w_boot))
-=======
 
->>>>>>> 0cfcc77c
         return np.mean(ds), np.std(ds)
     else: # no bootstrapping
         EMD = 10*wasserstein_distance(ref, array, v_weights=weights_arr)
@@ -33,10 +26,7 @@
 def get_triangle_distance(true, predicted, bins, weights=None, nboot=100):
     x, _ = np.histogram(true, bins=bins, density=True)
     ds = []
-<<<<<<< HEAD
-=======
 
->>>>>>> 0cfcc77c
     if nboot > 0:
         for _ in range(nboot):
             arr_idx = np.random.choice(range(predicted.shape[0]), predicted.shape[0])
@@ -55,10 +45,7 @@
         for ib in range(len(x)):
             dist+=0.5*w[ib]*(x[ib] - y[ib])**2/(x[ib] + y[ib]) if x[ib] + y[ib] >0 else 0.0
         return dist*1e3
-<<<<<<< HEAD
-=======
 
->>>>>>> 0cfcc77c
 
 
 # taken from https://github.com/ViniciusMikuni/SBUnfold
