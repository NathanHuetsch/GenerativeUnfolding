import numpy as np
from scipy.stats import wasserstein_distance


# adapted from https://github.com/ViniciusMikuni/SBUnfold
def GetEMD(ref, array, weights_arr=None, nboot=100):
    if weights_arr is None:
        weights_arr = np.ones(len(ref))
    ds = []

    if nboot > 0:
        for _ in range(nboot):
            # ref_boot = np.random.choice(ref,ref.shape[0])
            arr_idx = np.random.choice(range(array.shape[0]), array.shape[0])
            array_boot = array[arr_idx]
            w_boot = weights_arr[arr_idx]
            ds.append(10*wasserstein_distance(ref, array_boot, v_weights=w_boot))
<<<<<<< HEAD
            #ds.append(10*wasserstein_distance(ref, array, v_weights=w_boot))
        return np.mean(ds), np.std(ds)
    else: # no bootstrapping
        EMD = 10*wasserstein_distance(ref, array, v_weights=weights_arr)
        return EMD
=======
        return np.mean(ds), np.std(ds)
    else:
        ds.append(10 * wasserstein_distance(ref, array, v_weights=weights_arr))
        return np.mean(ds)

>>>>>>> 832f528f


# adapted from https://github.com/ViniciusMikuni/SBUnfold
def get_triangle_distance(true, predicted, bins, weights=None, nboot=100):
    x, _ = np.histogram(true, bins=bins, density=True)
    ds = []

    if nboot > 0:
        for _ in range(nboot):
            arr_idx = np.random.choice(range(predicted.shape[0]), predicted.shape[0])
            predicted_boot = predicted[arr_idx]
            y, _ = np.histogram(predicted, bins=bins, density=True, weights=weights)
            dist = 0
            w = bins[1:] - bins[:-1]
            for ib in range(len(x)):
                dist+=0.5*w[ib]*(x[ib] - y[ib])**2/(x[ib] + y[ib]) if x[ib] + y[ib] >0 else 0.0
            ds.append(dist*1e3)
        return np.mean(ds), np.std(ds)
    else:
        y, _ = np.histogram(predicted, bins=bins, density=True, weights=weights)
        dist = 0
        w = bins[1:] - bins[:-1]
        for ib in range(len(x)):
<<<<<<< HEAD
            dist+=0.5*w[ib]*(x[ib] - y[ib])**2/(x[ib] + y[ib]) if x[ib] + y[ib] >0 else 0.0
        return dist*1e3
=======
            dist += 0.5 * w[ib] * (x[ib] - y[ib]) ** 2 / (x[ib] + y[ib]) if x[ib] + y[ib] > 0 else 0.0
        ds.append(dist * 1e3)
        return np.mean(ds)

>>>>>>> 832f528f


# taken from https://github.com/ViniciusMikuni/SBUnfold
def get_normalisation_weight(len_current_samples, len_of_longest_samples):
    return np.ones(len_current_samples) * (len_of_longest_samples / len_current_samples)<|MERGE_RESOLUTION|>--- conflicted
+++ resolved
@@ -15,19 +15,11 @@
             array_boot = array[arr_idx]
             w_boot = weights_arr[arr_idx]
             ds.append(10*wasserstein_distance(ref, array_boot, v_weights=w_boot))
-<<<<<<< HEAD
-            #ds.append(10*wasserstein_distance(ref, array, v_weights=w_boot))
+
         return np.mean(ds), np.std(ds)
     else: # no bootstrapping
         EMD = 10*wasserstein_distance(ref, array, v_weights=weights_arr)
         return EMD
-=======
-        return np.mean(ds), np.std(ds)
-    else:
-        ds.append(10 * wasserstein_distance(ref, array, v_weights=weights_arr))
-        return np.mean(ds)
-
->>>>>>> 832f528f
 
 
 # adapted from https://github.com/ViniciusMikuni/SBUnfold
@@ -51,15 +43,9 @@
         dist = 0
         w = bins[1:] - bins[:-1]
         for ib in range(len(x)):
-<<<<<<< HEAD
             dist+=0.5*w[ib]*(x[ib] - y[ib])**2/(x[ib] + y[ib]) if x[ib] + y[ib] >0 else 0.0
         return dist*1e3
-=======
-            dist += 0.5 * w[ib] * (x[ib] - y[ib]) ** 2 / (x[ib] + y[ib]) if x[ib] + y[ib] > 0 else 0.0
-        ds.append(dist * 1e3)
-        return np.mean(ds)
 
->>>>>>> 832f528f
 
 
 # taken from https://github.com/ViniciusMikuni/SBUnfold
