--- conflicted
+++ resolved
@@ -88,11 +88,7 @@
             self.bins.append(obs.bins(o_hard).cpu().numpy())
 
             if self.compare:
-<<<<<<< HEAD
-                o_compare = (obs.compute(x_compare)).cpu().numpy()
-=======
                 o_compare = obs.compute(x_compare).cpu().numpy()
->>>>>>> d973d8f3
             else:
                 o_compare = None
             self.obs_compare.append(o_compare)
@@ -420,12 +416,8 @@
         title: Optional[str] = None,
         no_scale: bool = False,
         yscale: Optional[str] = None,
-<<<<<<< HEAD
-        show_metrics: bool = False,
+        metrics = None,
         obs_or_reco_or_hard="obs"
-=======
-        metrics = None
->>>>>>> d973d8f3
     ):
         """
         Makes a single histogram plot, used for the observable histograms and clustering
@@ -505,12 +497,11 @@
                 axs[1].axhline(y=1.05, c="black", ls="dotted", lw=0.5)
                 axs[1].axhline(y=0.95, c="black", ls="dotted", lw=0.5)
 
-<<<<<<< HEAD
-            if show_metrics:
+            if metrics is not None:
                 if obs_or_reco_or_hard=="obs":
-                    axs[-1].text(bins[0], 0.2, f"10*EMD: {observable.emd_mean} $\pm$ {observable.emd_std}"
-                                            f"    ;    1e3*TriDist: {observable.triangle_mean} $\pm$ "
-                                            f"{observable.triangle_std}", fontsize=13)
+                    axs[-1].text(bins[0], 0.2, f"10*EMD: {metrics[0]:.4f} $\pm$ {metrics[1]:.5f}"
+                                            f"    ;    1e3*TriDist: {metrics[2]:.5f} $\pm$ "
+                                            f"{metrics[3]:.4f}", fontsize=13)
                 elif obs_or_reco_or_hard=="reco":
                     axs[-1].text(bins[0], 0.2, f"10*EMD: {observable.reco_emd_mean} $\pm$ {observable.reco_emd_std}"
                                             f"    ;    1e3*TriDist: {observable.reco_triangle_mean} $\pm$ "
@@ -520,12 +511,6 @@
                                             f"    ;    1e3*TriDist: {observable.hard_triangle_mean} $\pm$ "
                                             f"{observable.hard_triangle_std}", fontsize=13)
 
-=======
-            if metrics is not None:
-                axs[-1].text(bins[0], 0.2, f"10*EMD: {metrics[0]:.4f} $\pm$ {metrics[1]:.5f}"
-                                           f"    ;    1e3*TriDist: {metrics[2]:.5f} $\pm$ "
-                                           f"{metrics[3]:.4f}", fontsize=13)
->>>>>>> d973d8f3
                 axs[-1].set_yticks([])
             unit = "" if observable.unit is None else f" [{observable.unit}]"
             axs[-1].set_xlabel(f"${{{observable.tex_label}}}${unit}")
@@ -710,50 +695,6 @@
             x_true = self.obs_hard[i]
             bins = self.bins[i]
             if not self.bayesian:
-<<<<<<< HEAD
-                emd_mean, emd_std = GetEMD(x_true, x_gen, nboot=10)
-                triangle_dist_mean, triangle_dist_std = get_triangle_distance(x_true, x_gen, bins, nboot=10)
-                obs.emd_mean = round(emd_mean, 4)
-                obs.emd_std = round(emd_std, 5)
-                obs.triangle_mean = round(triangle_dist_mean, 4)
-                obs.triangle_std = round(triangle_dist_std, 5)
-            else:
-                if not self.plot_metrics:
-                    emd_mean, emd_std = GetEMD(x_true, x_gen[0], nboot=10) # Get the MAP
-                    triangle_dist_mean, triangle_dist_std = get_triangle_distance(x_true, x_gen[0], bins, nboot=10)
-                    obs.emd_mean = round(emd_mean, 4)
-                    obs.emd_std = round(emd_std, 5)
-                    obs.triangle_mean = round(triangle_dist_mean, 4)
-                    obs.triangle_std = round(triangle_dist_std, 5)
-                #else:
-                #    emd = []
-                #    triangle_dist = []
-                #    for sample in x_gen:
-                #        emd_sample, _ = GetEMD(x_true, sample, nboot=1)
-                #        triangle_dist_sample, _ = get_triangle_distance(x_true, sample, bins, nboot=1)
-                #        emd.append(emd_sample)
-                #        triangle_dist.append(triangle_dist_sample)
-                #    emd_mean = emd[0]
-                #    triangle_dist_mean = triangle_dist[0]
-                #    emd_std = np.array(emd).std()
-                #    triangle_dist_std = np.array(triangle_dist).std()
-                    
-                else:
-                    emd_arr = np.zeros(len(x_gen))
-                    triangle_dist_arr = np.zeros(len(x_gen))
-
-                    for k in range(len(x_gen)):
-                        emd_arr[k] = GetEMD(x_true, x_gen[k], nboot=0)
-                        triangle_dist_arr[k] = get_triangle_distance(x_true, x_gen[k], bins, nboot=0)
-                    obs.emd_arr = emd_arr
-                    obs.triangle_arr = triangle_dist_arr
-                    obs.emd_mean = round(obs.emd_arr[0], 4)
-                    obs.emd_std = round(obs.emd_arr.std(), 5)
-                    obs.triangle_mean = round(obs.triangle_arr[0], 4)
-                    obs.triangle_std = round(obs.triangle_arr.std(), 5)
-
-    def hist_metrics(self, file: str, pickle_file: Optional[str] = None):
-=======
                 emd_unfoldings = []
                 triangle_unfoldings = []
                 for n in range(self.n_unfoldings):
@@ -816,7 +757,6 @@
                 obs.metrics["triangle_full_full_std"] = triangle_full_full_std
 
     def hist_metrics_unfoldings(self, file: str, pickle_file: Optional[str] = None):
->>>>>>> d973d8f3
         pickle_data = {'emd': [], 'triangle': []}
         with PdfPages(file) as pp:
             for obs in self.observables:
@@ -1389,11 +1329,7 @@
                         color=self.colors[1],
                     ),
                 ]
-<<<<<<< HEAD
-                self.hist_plot(pp, lines, bins, obs, show_metrics=self.show_metrics, obs_or_reco_or_hard="reco")
-=======
-                self.hist_plot(pp, lines, bins, obs, metrics=None)
->>>>>>> d973d8f3
+                self.hist_plot(pp, lines, bins, obs, metrics=None, obs_or_reco_or_hard="reco")
 
     def plot_hard(self, file: str):
         """
@@ -1434,11 +1370,7 @@
                         color=self.colors[1],
                     ),
                 ]
-<<<<<<< HEAD
-                self.hist_plot(pp, lines, bins, obs, show_metrics=self.show_metrics, obs_or_reco_or_hard="hard")
-=======
-                self.hist_plot(pp, lines, bins, obs, metrics=None)
->>>>>>> d973d8f3
+                self.hist_plot(pp, lines, bins, obs, metrics=None, obs_or_reco_or_hard="hard")
 
     def plot_observables(self, file: str, pickle_file: Optional[str] = None):
         """
@@ -1480,11 +1412,8 @@
                         color=self.colors[1],
                     ),
                 ]
-<<<<<<< HEAD
-                self.hist_plot(pp, lines, bins, obs, show_metrics=self.show_metrics, obs_or_reco_or_hard="obs")
-=======
-                self.hist_plot(pp, lines, bins, obs, metrics=None)
->>>>>>> d973d8f3
+                self.hist_plot(pp, lines, bins, obs, metrics=None, obs_or_reco_or_hard="obs")
+
                 if pickle_file is not None:
                     pickle_data.append({"lines": lines, "bins": bins, "obs": obs})
 
