--- conflicted
+++ resolved
@@ -7,16 +7,6 @@
     if weights_arr is None:
         weights_arr = np.ones(len(ref))
     ds = []
-<<<<<<< HEAD
-    for _ in range(nboot):
-        # ref_boot = np.random.choice(ref,ref.shape[0])
-        arr_idx = np.random.choice(range(array.shape[0]), array.shape[0])
-        array_boot = array[arr_idx]
-        w_boot = weights_arr[arr_idx]
-        ds.append(10*wasserstein_distance(ref, array_boot, v_weights=w_boot))
-        #ds.append(10*wasserstein_distance(ref, array, v_weights=w_boot))
-    return np.mean(ds), np.std(ds)
-=======
 
     if nboot > 0:
         for _ in range(nboot):
@@ -30,7 +20,6 @@
     else: # no bootstrapping
         EMD = 10*wasserstein_distance(ref, array, v_weights=weights_arr)
         return EMD
->>>>>>> 4021a734
 
 
 # adapted from https://github.com/ViniciusMikuni/SBUnfold
