run_name: Reverse_t_test_SDE_trainNoise1fixed_200_01
run_folder: DiDi/paired

method: GenerativeUnfolding
unpaired: False

process: ZJetsGenerative
process_params:
  loader: theirs
  train_slice: [0., 0.6]
  val_slice: [0.6, 0.65]
  test_slice: [0.65, 1.0]
  training_file: "data/Pythia26_full.npz"
  analysis_file: "data/Herwig_full.npz"

# Preprocessing
joint_normalization: False
hard_preprocessing:
  # add uniform noise [-0.5, 0.5] to these channels
  uniform_noise_channels: [2]
<<<<<<< HEAD
  erf_norm: False
reco_preprocessing:
  uniform_noise_channels: [2]
  erf_norm: False
=======
  erf_norm_channels: []
  cubic_root_channels: [0, 1, 2, 3]
  special_preproc: True
  #log_channels: [0, 1, 2]
reco_preprocessing:
  uniform_noise_channels: [2]
  erf_norm_channels: []
  cubic_root_channels: [0, 1, 2, 3]
  special_preproc: True
  #log_channels: [0, 1, 2]
>>>>>>> c8d08574

# Training
lr: 1.e-3
batch_size: 128
batch_size_sample: 20000
lr_scheduler: cosine_annealing
weight_decay: 0.
betas: [0.9, 0.99]
epochs: 200

# Architecture
model: DirectDiffusion
give_x1: False
bayesian: False
bayesian_samples: 20

minimum_noise_scale: 0
t_noise_scale: 0.1

network_params:
  network_class: Subnet
  internal_size: 80
  layers_per_block: 4
  activation: SiLU

  embed_t: False
  embed_t_mode: gfprojection
  embed_t_dim: 16

  embed_c: False
  embed_c_dim: 32
  embed_c_params:
    internal_size: 64
    layers_per_block: 4
    activation: SiLU

  embed_x: False
  embed_x_dim: 32
  embed_x_params:
    internal_size: 64
    layers_per_block: 4
    activation: SiLU

solver: SDE
solver_params:
  t_min: 0
  t_max: 1
  mixed_precision: False
  ode_method: dopri5
  sde_method: euler
  atol: 1.e-5
  rtol: 1.e-5
  step_size: 1.e-2


evaluate_train: False
evaluate_analysis: False
evaluate_comparison: False<|MERGE_RESOLUTION|>--- conflicted
+++ resolved
@@ -18,12 +18,6 @@
 hard_preprocessing:
   # add uniform noise [-0.5, 0.5] to these channels
   uniform_noise_channels: [2]
-<<<<<<< HEAD
-  erf_norm: False
-reco_preprocessing:
-  uniform_noise_channels: [2]
-  erf_norm: False
-=======
   erf_norm_channels: []
   cubic_root_channels: [0, 1, 2, 3]
   special_preproc: True
@@ -34,7 +28,6 @@
   cubic_root_channels: [0, 1, 2, 3]
   special_preproc: True
   #log_channels: [0, 1, 2]
->>>>>>> c8d08574
 
 # Training
 lr: 1.e-3
