from typing import Optional
from collections import defaultdict
from tqdm import tqdm
import time
from datetime import timedelta
import os
import torch
from ..models.inn import INN
from ..models.transfermer import Transfermer
from ..models.cfm import CFM, CFMwithTransformer
from ..models.didi import DirectDiffusion
from ..models.classifier import Classifier
from ..models.fff import FreeFormFlow
from .preprocessing import build_preprocessing, PreprocChain
from ..processes.base import Process, ProcessData
from .documenter import Documenter
from ..processes.zjets.process import ZJetsGenerative, ZJetsOmnifold


class Model:
    """
    Class for training, evaluating, loading and saving models for density estimation or
    importance sampling.
    """

    def __init__(
        self,
        params: dict,
        verbose: bool,
        device: torch.device,
        model_path: str,
        state_dict_attrs: list[str],
    ):
        """
        Initializes the training class.

        Args:
            params: Dictionary with run parameters
            verbose: print
            device: pytorch device
            model_path: path to save trained models and checkpoints in
            input_data: tensors with training, validation and test input data
            cond_data: tensors with training, validation and test condition data
            state_dict_attrs: list of attribute whose state dicts will be stored
        """
        self.params = params
        self.device = device
        self.model_path = model_path
        self.verbose = verbose
        self.is_classifier = False
        model = params.get("model", "INN")
        print(f"    Model class: {model}")
        try:
            self.model = eval(model)(params)
        except NameError:
            print(model)
            raise NameError("model not recognised. Use exact class name")
        self.model.to(device)

        n_params = sum(p.numel() for p in self.model.parameters() if p.requires_grad)
        print(f"    Total trainable parameters: {n_params}")
        #if hasattr(torch, "compile"):
        #    print("  Compiling model")
        #    self.mode = torch.compile(self.model)
        self.state_dict_attrs = [*state_dict_attrs, "model", "optimizer"]
        self.losses = defaultdict(list)

    def init_data_loaders(
        self,
        input_data: tuple[torch.Tensor, ...],
        cond_data: tuple[torch.Tensor, ...],
    ):
        input_train, input_val, input_test = input_data
        cond_train, cond_val, cond_test = cond_data
        self.n_train_samples = len(input_train)
        self.n_val_samples = len(input_val)
        self.bs = self.params.get("batch_size")
        self.bs_sample = self.params.get("batch_size_sample", self.bs)
        train_loader_kwargs = {"shuffle": True, "batch_size": self.bs, "drop_last": False}
        val_loader_kwargs = {"shuffle": False, "batch_size": self.bs_sample, "drop_last": False}

        self.train_loader = torch.utils.data.DataLoader(
            torch.utils.data.TensorDataset(input_train.float(), cond_train.float()),
            **train_loader_kwargs,
        )
        self.val_loader = torch.utils.data.DataLoader(
            torch.utils.data.TensorDataset(input_val.float(), cond_val.float()),
            **val_loader_kwargs,
        )
        self.test_loader = torch.utils.data.DataLoader(
            torch.utils.data.TensorDataset(input_test.float(), cond_test.float()),
            **val_loader_kwargs,
        )

    def progress(self, iterable, **kwargs):
        """
        Shows a progress bar if verbose training is enabled

        Args:
            iterable: iterable object
            kwargs: keyword arguments passed on to tqdm if verbose
        Returns:
            Unchanged iterable if not verbose, otherwise wrapped by tqdm
        """
        if self.verbose:
            return tqdm(iterable, **kwargs)
        else:
            return iterable

    def print(self, text):
        """
        Chooses print function depending on verbosity setting

        Args:
            text: String to be printed
        """
        if self.verbose:
            tqdm.write(text)
        else:
            print(text, flush=True)

    def init_optimizer(self):
        """
        Initialize optimizer and learning rate scheduling
        """
        optimizer = {
            "adam": torch.optim.Adam,
            "radam": torch.optim.RAdam,
        }[self.params.get("optimizer", "adam")]
        self.optimizer = optimizer(
            self.model.parameters(),
            lr=self.params.get("lr", 0.0002),
            betas=self.params.get("betas", [0.9, 0.999]),
            eps=self.params.get("eps", 1e-6),
            weight_decay=self.params.get("weight_decay", 0.0),
        )

        self.lr_sched_mode = self.params.get("lr_scheduler", None)
        if self.lr_sched_mode == "step":
            self.scheduler = torch.optim.lr_scheduler.StepLR(
                self.optimizer,
                step_size=self.params["lr_decay_epochs"],
                gamma=self.params["lr_decay_factor"],
            )
        elif self.lr_sched_mode == "one_cycle":
            self.scheduler = torch.optim.lr_scheduler.OneCycleLR(
                self.optimizer,
                self.params.get("max_lr", self.params["lr"] * 10),
                epochs=self.params["epochs"],
                steps_per_epoch=len(self.train_loader),
            )
        elif self.lr_sched_mode == "cosine_annealing":
            self.scheduler = torch.optim.lr_scheduler.CosineAnnealingLR(
                optimizer=self.optimizer,
                T_max= self.params["epochs"] * len(self.train_loader)
            )
        else:
            self.scheduler = None

    def begin_epoch(self):
        """
        Overload this function to perform some task at the beginning of each epoch.
        """
        pass

    def train(self):
        """
        Main training loop
        """
        best_val_loss = 1e20
        checkpoint_interval = self.params.get("checkpoint_interval")
        checkpoint_overwrite = self.params.get("checkpoint_overwrite", True)
        use_ema = self.params.get("use_ema", False)

        start_time = time.time()
        for epoch in self.progress(
            range(self.params["epochs"]), desc="  Epoch", leave=False, position=0
        ):
            self.begin_epoch()
            self.model.train()
            epoch_train_losses = defaultdict(int)
            loss_scale = 1 / len(self.train_loader)
            for xs, cs in self.progress(
                self.train_loader, desc="  Batch", leave=False, position=1
            ):
                self.optimizer.zero_grad()
                loss, loss_terms = self.model.batch_loss(
                    xs, cs, 1 / self.n_train_samples
                )
                loss.backward()
                self.optimizer.step()
                if self.lr_sched_mode == "one_cycle" or self.lr_sched_mode == "cosine_annealing":
                    self.scheduler.step()
                for name, loss in loss_terms.items():
                    epoch_train_losses[name] += loss * loss_scale
                if use_ema:
                    self.model.ema.update()
            if self.lr_sched_mode == "step":
                self.scheduler.step()

            for name, loss in epoch_train_losses.items():
                self.losses[f"tr_{name}"].append(loss)
            for name, loss in self.dataset_loss(self.val_loader).items():
                self.losses[f"val_{name}"].append(loss)
            if epoch < 20:
                last_20_val_losses = self.losses["val_loss"]
            else:
                last_20_val_losses = self.losses["val_loss"][-20:]
            self.losses["val_movAvg"].append(torch.tensor(last_20_val_losses).mean().item())

            self.losses["lr"].append(self.optimizer.param_groups[0]["lr"])

            if self.losses["val_loss"][-1] < best_val_loss:
                best_val_loss = self.losses["val_loss"][-1]
                self.save("best")
            if (
                checkpoint_interval is not None
                and (epoch + 1) % checkpoint_interval == 0
            ):
                self.save("final" if checkpoint_overwrite else f"epoch_{epoch}")

            self.print(
                f"    Ep {epoch}: "
                + ", ".join(
                    [
                        f"{name} = {loss[-1]:{'.2e' if name == 'lr' else '.5f'}}"
                        for name, loss in self.losses.items()
                    ]
                )
                + f", t = {timedelta(seconds=round(time.time() - start_time))}"
            )

        self.save("final")
        time_diff = timedelta(seconds=round(time.time() - start_time))
        print(f"    Training completed after {time_diff}")

    def dataset_loss(self, loader: torch.utils.data.DataLoader) -> dict:
        """
        Computes the losses (without gradients) for the given data loader

        Args:
            loader: data loader
        Returns:
            Dictionary with loss terms averaged over all samples
        """
        self.model.eval()
        n_total = 0
        total_losses = defaultdict(list)
        with torch.no_grad():
            for xs, cs in self.progress(loader, desc="  Batch", leave=False):
                n_samples = xs.shape[0]
                n_total += n_samples
                _, losses = self.model.batch_loss(
                    xs, cs, kl_scale=1 / self.n_train_samples
                )
                for name, loss in losses.items():
                    total_losses[name].append(loss * n_samples)
        return {name: sum(losses) / n_total for name, losses in total_losses.items()}

    def predict_loglikelihood(self, loader: torch.utils.data.DataLoader) -> torch.Tensor:
        """
        Predict the log likelihood for each event from the given dataloader

        Returns:
            tensor with log likelihoods, shape (n_events, )
        """
        self.model.eval()
        bayesian_samples = self.params["bayesian_samples"] if self.model.bayesian else 1
        with torch.no_grad():
            all_loglikelihoods = []
            for i in range(bayesian_samples):
                logp_batches = []
                if self.model.bayesian:
                    self.model.reset_random_state()
                for xs, cs in self.progress(
                    loader,
                    desc="  Generating",
                    leave=False,
                    initial=i * len(loader),
                    total=bayesian_samples * len(loader),
                ):
                    logp_batches.append(self.model.log_prob(xs, cs))
                all_loglikelihoods.append(torch.cat(logp_batches, dim=0))
            all_loglikelihoods = torch.stack(all_loglikelihoods, dim=0)
            if self.model.bayesian:
                return all_loglikelihoods
            else:
                return all_loglikelihoods[0]

    def predict(self, loader=None) -> torch.Tensor:
        """
        Predict one sample for each event from the test data

        Returns:
            tensor with samples, shape (n_events, dims_in)
        """
        self.model.eval()
        bayesian_samples = self.params.get("bayesian_samples", 20) if self.model.bayesian else 1
        if loader is None:
            loader = self.test_loader
        with torch.no_grad():
            all_samples = []
            for i in range(bayesian_samples):
                t0 = time.time()
                data_batches = []
                if self.model.bayesian:
                    if i == 0:
                        for layer in self.model.bayesian_layers:
                            layer.map = True
                    else:
                        for layer in self.model.bayesian_layers:
                            layer.map = False
                        self.model.reset_random_state()
                for xs, cs in self.progress(
                    loader,
                    desc="  Generating",
                    leave=False,
                    initial=i * len(loader),
                    total=bayesian_samples * len(loader),
                ):
                    while True:
                        try:
                            data_batches.append(self.model.sample(cs)[0])
                            break
                        except AssertionError:
                            print(f"    Batch failed, repeating")
                all_samples.append(torch.cat(data_batches, dim=0))
                if self.model.bayesian:
                    print(f"    Finished bayesian sample {i} in {time.time() - t0}", flush=True)
            all_samples = torch.stack(all_samples, dim=0)
            if self.model.bayesian:
                return all_samples
            else:
                return all_samples[0]

    def predict_distribution(self, loader=None) -> torch.Tensor:
        """
        Predict multiple samples for a part of the test dataset

        Returns:
            tensor with samples, shape (n_events, n_samples, dims_in)
        """
        if loader is None:
            loader = self.test_loader
        self.model.eval()
        bayesian_samples = self.params.get("bayesian_samples", 20) if self.model.bayesian else 1
        max_batches = min(len(loader), self.params.get("max_dist_batches", 2))
        samples_per_event = self.params.get("dist_samples_per_event", 2)
        with torch.no_grad():
            all_samples = []
            for j in range(bayesian_samples):
                offset = j * max_batches * samples_per_event
                if self.model.bayesian:
                    self.model.reset_random_state()
                for i, (xs, cs) in enumerate(loader):
                    if i == max_batches:
                        break
                    data_batches = []
                    for _ in self.progress(
                        range(samples_per_event),
                        desc="  Generating",
                        leave=False,
                        initial=offset + i * samples_per_event,
                        total=bayesian_samples * max_batches * samples_per_event,
                    ):
                        while True:
                            try:
                                data_batches.append(self.model.sample(cs)[0])
                                break
                            except AssertionError:
                                print("Batch failed, repeating")
                    all_samples.append(torch.stack(data_batches, dim=1))
            all_samples = torch.cat(all_samples, dim=0)
            if self.model.bayesian:
                return all_samples.reshape(
                    bayesian_samples,
                    len(all_samples) // bayesian_samples,
                    *all_samples.shape[1:],
                )
            else:
                return all_samples


    def save(self, name: str):
        """
        Saves the model, preprocessing, optimizer and losses.

        Args:
            name: File name for the model (without path and extension)
        """
        file = os.path.join(self.model_path, f"{name}.pth")
        torch.save(
            {
                **{
                    attr: getattr(self, attr).state_dict()
                    for attr in self.state_dict_attrs
                },
                "losses": self.losses,
            },
            file,
        )

    def load(self, name: str):
        """
        Loads the model, preprocessing, optimizer and losses.

        Args:
            name: File name for the model (without path and extension)
        """
        file = os.path.join(self.model_path, f"{name}.pth")
        state_dicts = torch.load(file, map_location=self.device)
        for attr in self.state_dict_attrs:
            try:
                getattr(self, attr).load_state_dict(state_dicts[attr])
            except AttributeError:
                pass
        self.losses = state_dicts["losses"]


class GenerativeUnfolding(Model):
    def __init__(
        self,
        params: dict,
        verbose: bool,
        device: torch.device,
        model_path: str,
        process: Process
    ):
        self.process = process

        self.hard_pp = build_preprocessing(params.get("hard_preprocessing", {}), n_dim=params["dims_in"])
        self.reco_pp = build_preprocessing(params.get("reco_preprocessing", {}), n_dim=params["dims_c"])
        self.hard_pp.to(device)
        self.reco_pp.to(device)
        self.latent_dimension = self.hard_pp.output_shape[0]

        super().__init__(
            params,
            verbose,
            device,
            model_path,
            state_dict_attrs=["hard_pp", "reco_pp"],
        )

        self.unpaired = params.get("unpaired", False)
        if self.unpaired:
            assert isinstance(self.model, DirectDiffusion)
            print(f"    Using unpaired data")

    def init_data_loaders(self):
        data = (
        self.process.get_data("train"),
        self.process.get_data("val"),
        self.process.get_data("test"),
        )
        if self.params.get("joint_normalization", False):
            self.hard_pp.init_normalization(data[0].x_hard)
            self.reco_pp.init_normalization(data[0].x_hard)
        else:
            self.hard_pp.init_normalization(data[0].x_hard)
            self.reco_pp.init_normalization(data[0].x_reco)
        self.input_data_preprocessed = tuple(self.hard_pp(subset.x_hard) for subset in data)
        self.cond_data_preprocessed = tuple(self.reco_pp(subset.x_reco) for subset in data)
        
        '''import matplotlib.pyplot as plt
        fig, ax = plt.subplots(2,3)
        k=0
        colors = [f"C{i}" for i in range(10)]
        for i in range(2):
            for j in range(3):
                ax[i,j].hist(self.input_data_preprocessed[2][:, k].cpu().numpy(), color = colors[0], linestyle = 'dashed', histtype = 'step')
                ax[i,j].hist(self.cond_data_preprocessed[2][:, k].cpu().numpy(), color = colors[2], linestyle = 'dashed', histtype = 'step')
                k+=1

        #ax[1,1].set_yscale("log"); ax[1,1].set_ylim(0.1, 3e5)
        fig.savefig("../check_preproc_erf.pdf")
        print("preproc check")
        plt.close()'''
        
        super(GenerativeUnfolding, self).init_data_loaders(self.input_data_preprocessed, self.cond_data_preprocessed)

    def begin_epoch(self):
        # The only difference between paired and unpaired is shuffling the condition data each epoch
        if not self.unpaired:
            return

        train_loader_kwargs = {"shuffle": True, "batch_size": self.bs, "drop_last": False}
        val_loader_kwargs = {"shuffle": False, "batch_size": self.bs_sample, "drop_last": False}

        input_train = self.input_data_preprocessed[0].clone()
        cond_train = self.cond_data_preprocessed[0].clone()
        input_val = self.input_data_preprocessed[1].clone()
        cond_val = self.cond_data_preprocessed[1].clone()

        permutation_train = torch.randperm(self.n_train_samples)
        permutation_val = torch.randperm(self.n_val_samples)
        cond_train = cond_train[permutation_train]
        cond_val = cond_val[permutation_val]

        self.train_loader = torch.utils.data.DataLoader(
            torch.utils.data.TensorDataset(input_train.float(), cond_train.float()),
            **train_loader_kwargs,
        )
        self.val_loader = torch.utils.data.DataLoader(
            torch.utils.data.TensorDataset(input_val.float(), cond_val.float()),
            **val_loader_kwargs,
        )

    def predict(self, loader=None) -> torch.Tensor:
        """
        Predict one sample for each event in the test dataset

        Returns:
            tensor with samples, shape (n_events, dims_in)
        """
        samples = super().predict(loader)
        #samples = self.input_data_preprocessed[2] # use this to check that predicted = just the true data recovered inverting the preproc
        samples_pp = self.hard_pp(
            samples.reshape(-1, samples.shape[-1]), rev=True, jac=False, batch_size=1000
            # check if samples are recovered
        )
        return samples_pp.reshape(*samples.shape[:-1], *samples_pp.shape[1:])

    def predict_distribution(self, loader=None) -> torch.Tensor:
        """
        Predict multiple samples for a part of the test dataset

        Returns:
            tensor with samples, shape (n_events, n_samples, dims_in)
        """
        samples = super().predict_distribution(loader)
        samples_pp = self.hard_pp(
            samples.reshape(-1, samples.shape[-1]),
            rev=True,
            jac=False,
            batch_size=1000,
        )
        if self.model.bayesian:
            return samples_pp.reshape(*samples.shape[:3], *samples_pp.shape[1:])
        else:
            return samples_pp.reshape(*samples.shape[:2], *samples_pp.shape[1:])

<<<<<<< HEAD
    def sample_events(
        self,
        n_samples: int,
        x_reco: torch.Tensor
    ) -> tuple[torch.Tensor, torch.Tensor]:
        """
        Samples hard-scattering level events for the given reco-level events.

        Args:
            n_samples: number of hard-scattering events to sample for each reco-level event
            x_reco: Reco-level momenta, shape (n_events or 1, n_reco_particles, 4)
            alpha: Theory parameters, shape (n_events or 1, n_parameters)
            event_type: Type of the event, e.g. LO or NLO, as a one-hot encoded tensor,
                        shape (n_events, n_types), optional
        Returns:
            Tensor with hard-scattering momenta, shape (n_samples, n_events, n_hard_particles, 4)
            Tensor with phase space densities, shape (n_samples, n_events)
        """
        with torch.no_grad():
            n_events = len(x_reco)
            c = self.reco_pp(x_reco).expand(n_events, -1).float()
            x, log_prob = self.model.sample_with_probs(c)
            x_hard, jac = self.hard_pp(x, rev=True, jac=True)
            return x_hard.reshape(n_samples, -1, *x_hard.shape[1:]), torch.exp(
                log_prob - jac
            )


class UnpairedUnfolding(GenerativeUnfolding):
    def __init__(
        self,
        params: dict,
        verbose: bool,
        device: torch.device,
        model_path: str,
        process: Process
    ):
        self.process = process
        self.hard_pp = build_preprocessing(params["hard_preprocessing"], n_dim=6)
        self.reco_pp = build_preprocessing(params["reco_preprocessing"], n_dim=6)
        self.hard_pp.to(device)
        self.reco_pp.to(device)
        self.latent_dimension = self.hard_pp.output_shape[0]

        super().__init__(
            params,
            verbose,
            device,
            model_path,
            process,
        )

    def begin_epoch(self):
        # The only difference between paired and unpaired is shuffling the condition data each epoch
        train_loader_kwargs = {"shuffle": True, "batch_size": self.bs, "drop_last": False}
        val_loader_kwargs = {"shuffle": False, "batch_size": self.bs_sample, "drop_last": False}

        permutation_train = torch.randperm(self.n_train_samples)
        permutation_val = torch.randperm(self.n_val_samples)

        input_train = self.input_data_preprocessed[0]
        cond_train = self.cond_data_preprocessed[0][permutation_train]
        input_val = self.input_data_preprocessed[1]
        cond_val = self.cond_data_preprocessed[1][permutation_val]

        self.train_loader = torch.utils.data.DataLoader(
            torch.utils.data.TensorDataset(input_train.float(), cond_train.float()),
            **train_loader_kwargs,
        )
        self.val_loader = torch.utils.data.DataLoader(
            torch.utils.data.TensorDataset(input_val.float(), cond_val.float()),
            **val_loader_kwargs,
        )

=======
>>>>>>> 00a85573

class Omnifold(Model):
    def __init__(
        self,
        params: dict,
        verbose: bool,
        device: torch.device,
        model_path: str,
        process: Process
    ):
        self.process = process

        self.hard_pp = build_preprocessing(params["hard_preprocessing"], n_dim=params["dims_c"])
        self.reco_pp = build_preprocessing(params["reco_preprocessing"], n_dim=params["dims_in"])
        self.hard_pp.to(device)
        self.reco_pp.to(device)
        self.latent_dimension = self.hard_pp.output_shape[0]

        super().__init__(
            params,
            verbose,
            device,
            model_path,
            state_dict_attrs=["hard_pp", "reco_pp"],
        )

    def init_data_loaders(self):
        data = (
        self.process.get_data("train"),
        self.process.get_data("val"),
        self.process.get_data("test"),
        )
        label_data = tuple(subset.label for subset in data)
        self.reco_pp.init_normalization(data[0].x_reco)
        reco_data = tuple(self.reco_pp(subset.x_reco) for subset in data)
        super(Omnifold, self).init_data_loaders(label_data, reco_data)

    def predict_probs(self, loader=None):
        self.model.eval()

        if loader is None:
            loader = self.test_loader

        bayesian_samples = self.params.get("bayesian_samples", 20) if self.model.bayesian else 1
        with torch.no_grad():
            all_samples = []
            for i in range(bayesian_samples):
                if self.model.bayesian:
                    if i == 0:
                        for layer in self.model.bayesian_layers:
                            layer.map = True
                    else:
                        for layer in self.model.bayesian_layers:
                            layer.map = False
                        self.model.reset_random_state()
                predictions = []
                t0 = time.time()
                for xs, cs in self.progress(loader, desc="  Predicting", leave=False):
                    predictions.append(self.model.probs(cs))
                all_samples.append(torch.cat(predictions, dim=0))
                if self.model.bayesian:
                    print(f"    Finished bayesian sample {i} in {time.time() - t0}", flush=True)
            all_samples = torch.cat(all_samples, dim=0)
        if self.model.bayesian:
            return all_samples.reshape(
                bayesian_samples,
                len(all_samples) // bayesian_samples,
                *all_samples.shape[1:],
            )
        else:
            return all_samples
<|MERGE_RESOLUTION|>--- conflicted
+++ resolved
@@ -540,83 +540,6 @@
         else:
             return samples_pp.reshape(*samples.shape[:2], *samples_pp.shape[1:])
 
-<<<<<<< HEAD
-    def sample_events(
-        self,
-        n_samples: int,
-        x_reco: torch.Tensor
-    ) -> tuple[torch.Tensor, torch.Tensor]:
-        """
-        Samples hard-scattering level events for the given reco-level events.
-
-        Args:
-            n_samples: number of hard-scattering events to sample for each reco-level event
-            x_reco: Reco-level momenta, shape (n_events or 1, n_reco_particles, 4)
-            alpha: Theory parameters, shape (n_events or 1, n_parameters)
-            event_type: Type of the event, e.g. LO or NLO, as a one-hot encoded tensor,
-                        shape (n_events, n_types), optional
-        Returns:
-            Tensor with hard-scattering momenta, shape (n_samples, n_events, n_hard_particles, 4)
-            Tensor with phase space densities, shape (n_samples, n_events)
-        """
-        with torch.no_grad():
-            n_events = len(x_reco)
-            c = self.reco_pp(x_reco).expand(n_events, -1).float()
-            x, log_prob = self.model.sample_with_probs(c)
-            x_hard, jac = self.hard_pp(x, rev=True, jac=True)
-            return x_hard.reshape(n_samples, -1, *x_hard.shape[1:]), torch.exp(
-                log_prob - jac
-            )
-
-
-class UnpairedUnfolding(GenerativeUnfolding):
-    def __init__(
-        self,
-        params: dict,
-        verbose: bool,
-        device: torch.device,
-        model_path: str,
-        process: Process
-    ):
-        self.process = process
-        self.hard_pp = build_preprocessing(params["hard_preprocessing"], n_dim=6)
-        self.reco_pp = build_preprocessing(params["reco_preprocessing"], n_dim=6)
-        self.hard_pp.to(device)
-        self.reco_pp.to(device)
-        self.latent_dimension = self.hard_pp.output_shape[0]
-
-        super().__init__(
-            params,
-            verbose,
-            device,
-            model_path,
-            process,
-        )
-
-    def begin_epoch(self):
-        # The only difference between paired and unpaired is shuffling the condition data each epoch
-        train_loader_kwargs = {"shuffle": True, "batch_size": self.bs, "drop_last": False}
-        val_loader_kwargs = {"shuffle": False, "batch_size": self.bs_sample, "drop_last": False}
-
-        permutation_train = torch.randperm(self.n_train_samples)
-        permutation_val = torch.randperm(self.n_val_samples)
-
-        input_train = self.input_data_preprocessed[0]
-        cond_train = self.cond_data_preprocessed[0][permutation_train]
-        input_val = self.input_data_preprocessed[1]
-        cond_val = self.cond_data_preprocessed[1][permutation_val]
-
-        self.train_loader = torch.utils.data.DataLoader(
-            torch.utils.data.TensorDataset(input_train.float(), cond_train.float()),
-            **train_loader_kwargs,
-        )
-        self.val_loader = torch.utils.data.DataLoader(
-            torch.utils.data.TensorDataset(input_val.float(), cond_val.float()),
-            **val_loader_kwargs,
-        )
-
-=======
->>>>>>> 00a85573
 
 class Omnifold(Model):
     def __init__(
